import argparse
import logging
import math
import traceback
<<<<<<< HEAD
from dataclasses import dataclass
from typing import Dict, Mapping

import numpy as np
import torch
from rich.logging import RichHandler
from torch import nn, optim
from tqdm import tqdm

import wandb
from lmc.config import Config
from lmc.data.data_stats import CLASS_DICT, SAMPLE_DICT
from lmc.experiment_config import Trainer
from lmc.utils.metrics import AverageMeter, mixup_topk_accuracy, report_results
from lmc.utils.setup_training import (TrainingElement, TrainingElements,
                                      cleanup, save_model_opt,
                                      setup_experiment)
=======

import numpy as np
import torch
import wandb
from rich.logging import RichHandler
from torch import nn
from tqdm import tqdm

from lmc.data.data_stats import SAMPLE_DICT
from lmc.experiment_config import Trainer
from lmc.utils.metrics import AverageMeter, mixup_topk_accuracy, report_results
from lmc.utils.setup_training import (TrainingElements, cleanup,
                                      save_model_opt, setup_experiment)
>>>>>>> 42d08a26

FORMAT = "%(name)s - %(levelname)s: %(message)s"

logger = logging.getLogger("trainer")
def get_early_iter_ckpt_steps(steps_per_epoch: int, n_ckpts: int = 10):
<<<<<<< HEAD
=======
    """ schedule for checkpoints """
>>>>>>> 42d08a26
    first_epoch = np.concatenate(([1,2,3,4,5], np.linspace(6, steps_per_epoch, n_ckpts)))
    later_epochs = np.concatenate([np.linspace(ep*steps_per_epoch, (ep+1)*steps_per_epoch, n_ckpts) for ep in range(1, 10, )])
    ckpts = np.concatenate((first_epoch, later_epochs)).astype(int)
    return ckpts

@torch.no_grad()
def test(model, loader, loss_fn, config, iterator: tqdm, device):
    model.eval()
    total_acc, total_topk, cross_entropy = (
        AverageMeter(),
        AverageMeter(),
        AverageMeter(),
    )

    iterator.reset()
    for ims, targs in loader:
        ims = ims.to(device)
        targs = targs.to(device)
        iterator.update()
        preds = model(ims)
        loss = loss_fn(preds, targs)

        cross_entropy.update(loss.item(), ims.shape[0])
        acc, topk = mixup_topk_accuracy(preds, targs, k=3, avg=True)
        total_acc.update(acc.item(), ims.shape[0])
        total_topk.update(topk.item(), ims.shape[0])

    res = {
        "cross_entropy": cross_entropy.get_avg(percentage=False),
        "accuracy": total_acc.get_avg(percentage=False),
        "top_3_accuracy": total_topk.get_avg(percentage=False),
    }
    iterator.set_postfix(res)
    iterator.refresh()
    return res
<<<<<<< HEAD

def train(config):
    # import code; code.interact(local=locals()|globals())
    training_elements: TrainingElements; device: torch.device 
    training_elements, device = setup_experiment(config)
    # TODO: ckpt
    # TODO: wandb
    steps_per_epoch = math.ceil(SAMPLE_DICT[config.data.dataset] / config.data.batch_size)
    max_epochs = math.ceil(training_elements.max_steps / steps_per_epoch)
    loss_fn, test_loss_fn = nn.CrossEntropyLoss(label_smoothing=config.trainer.label_smoothing), nn.CrossEntropyLoss()
    global_step: int = 0
    EARLY_ITER_CKPT_STEPS = get_early_iter_ckpt_steps(steps_per_epoch, n_ckpts=10)
    for ep in range(1, max_epochs+1):
        ### train epoch
        log_dct = dict(epoch=ep)
        training_elements.on_epoch_start()
        train_loaders = [iter(el.train_loader) for el in training_elements]
        for ind, batches in enumerate(zip(*train_loaders)):
            if global_step >= training_elements.max_steps:
                break
            global_step += 1
            for i, (x, y) in enumerate(batches):
                element = training_elements[i]
                i = i + 1
                if element.curr_step >= element.max_steps:
                    break
                if element.scheduler is None:
                    lr = element.opt.param_groups[0]["lr"]
                else:
                    lr = element.scheduler.get_last_lr()[-1]
                if config.logger.use_wandb:
                    wandb.log({f"lr/model{i}": lr})

                x, y = batches[i-1]
                element.opt.zero_grad()
                x = x.to(device)
                y = y.to(device)
                out = element.model(x)
                loss = loss_fn(out, y)
                targs_perm = None
                loss.backward()

                element.opt.step()
                if element.scheduler is not None:
                    element.scheduler.step()

                # update metrics
                acc, topk = mixup_topk_accuracy(out.detach(), y.detach(), targs_perm, k=3, avg=True)
                element.metrics.update(acc.item(), topk.item(), None, loss.item(), x.shape[0])
                element.curr_step += 1
                save: bool = element.save_freq_step and element.curr_step % element.save_freq_step == 0
                save = save or (config.trainer.save_early_iters and element.curr_step in EARLY_ITER_CKPT_STEPS)
                if save:
                    ckpt_name = f"checkpoints/ep-{ep}-st-{element.curr_step}.ckpt"
                    save_model_opt(element.model, element.opt, element.model_dir.joinpath(ckpt_name), step=element.curr_step, epoch=ep, scheduler=element.scheduler)
        
        for i, element in enumerate(training_elements, start=1):
            # save the end of epoch results
            ckpt_name = f"checkpoints/ep-{ep}.ckpt"
            save_model_opt(element.model, element.opt, element.model_dir.joinpath(ckpt_name), step=element.curr_step, epoch=ep, scheduler=element.scheduler)
            element.model.eval()
            if element.curr_step > element.max_steps:
                continue
            # logging
            log_dct.update( {
                f"model{i}/train/cross_entropy": element.metrics.cross_entropy.get_avg(percentage=False),
                f"model{i}/train/accuracy": element.metrics.total_acc.get_avg(percentage=False),
                f"model{i}/train/top_3_accuracy": element.metrics.total_topk.get_avg(percentage=False),
            })
            # post epoch processing
            # element.train_iterator.set_postfix(double_res)
            # element.train_iterator.refresh()

            ### test
            with torch.no_grad():
                test_res = test(element.model, element.test_loader, test_loss_fn, config, element.test_iterator, device)
                log_dct.update( {
                            f"model{i}/test/accuracy": test_res["accuracy"],
                            f"model{i}/test/top_3_accuracy": test_res["top_3_accuracy"],
                            f"model{i}/test/cross_entropy": test_res["cross_entropy"],
                        })

=======

def train(config: Trainer):
    training_elements: TrainingElements
    device: torch.device 
    training_elements, device = setup_experiment(config)
    steps_per_epoch = math.ceil(SAMPLE_DICT[config.data.dataset] / config.data.batch_size)
    max_epochs = math.ceil(training_elements.max_steps / steps_per_epoch)
    loss_fn, test_loss_fn = nn.CrossEntropyLoss(label_smoothing=config.trainer.label_smoothing), nn.CrossEntropyLoss()
    global_step: int = 0
    early_iter_ckpt_steps = get_early_iter_ckpt_steps(steps_per_epoch, n_ckpts=10)
    for ep in range(1, max_epochs+1):
        ### train epoch
        log_dct = dict(epoch=ep)
        training_elements.on_epoch_start()
        train_loaders = [iter(el.train_loader) for el in training_elements]
        for ind, batches in enumerate(zip(*train_loaders)):
            if global_step >= training_elements.max_steps:
                break
            global_step += 1
            for i, (x, y) in enumerate(batches):
                element = training_elements[i]
                i = i + 1
                if element.curr_step >= element.max_steps:
                    break
                if element.scheduler is None:
                    lr = element.opt.param_groups[0]["lr"]
                else:
                    lr = element.scheduler.get_last_lr()[-1]
                if config.logger.use_wandb:
                    wandb.log({f"lr/model{i}": lr})

                x, y = batches[i-1]
                element.opt.zero_grad()
                x = x.to(device)
                y = y.to(device)
                out = element.model(x)
                loss = loss_fn(out, y)
                targs_perm = None
                loss.backward()

                element.opt.step()
                if element.scheduler is not None:
                    element.scheduler.step()

                # update metrics
                acc, topk = mixup_topk_accuracy(out.detach(), y.detach(), targs_perm, k=3, avg=True)
                element.metrics.update(acc.item(), topk.item(), None, loss.item(), x.shape[0])
                element.curr_step += 1
                save: bool = element.save_freq_step and element.curr_step % element.save_freq_step == 0
                save = save or (config.trainer.save_early_iters and element.curr_step in early_iter_ckpt_steps)
                if save:
                    ckpt_name = f"checkpoints/ep-{ep}-st-{element.curr_step}.ckpt"
                    save_model_opt(element.model, element.opt, element.model_dir.joinpath(ckpt_name), step=element.curr_step, epoch=ep, scheduler=element.scheduler)
        
        for i, element in enumerate(training_elements, start=1):
            # save the end of epoch results
            ckpt_name = f"checkpoints/ep-{ep}.ckpt"
            save_model_opt(element.model, element.opt, element.model_dir.joinpath(ckpt_name), step=element.curr_step, epoch=ep, scheduler=element.scheduler)
            element.model.eval()
            if element.curr_step > element.max_steps:
                continue
            # logging
            log_dct.update( {
                f"model{i}/train/cross_entropy": element.metrics.cross_entropy.get_avg(percentage=False),
                f"model{i}/train/accuracy": element.metrics.total_acc.get_avg(percentage=False),
                f"model{i}/train/top_3_accuracy": element.metrics.total_topk.get_avg(percentage=False),
            })
            # post epoch processing
            # element.train_iterator.set_postfix(double_res)
            # element.train_iterator.refresh()

            ### test
            with torch.no_grad():
                test_res = test(element.model, element.test_loader, test_loss_fn, config, element.test_iterator, device)
                log_dct.update( {
                            f"model{i}/test/accuracy": test_res["accuracy"],
                            f"model{i}/test/top_3_accuracy": test_res["top_3_accuracy"],
                            f"model{i}/test/cross_entropy": test_res["cross_entropy"],
                        })

>>>>>>> 42d08a26
                if (test_acc := test_res["accuracy"]) > element.optimal_acc:
                    element.optimal_acc = test_acc
                    if config.trainer.save_best:
                        logger.info(f"Saving best params at epoch {ep}")
                        if element.optimal_path is not None:
                            element.optimal_path.unlink()
                        element.optimal_path = element.model_dir.joinpath(
                            "checkpoints", f"optimal_params-epoch-{ep}.ckpt"
                        )
                        save_model_opt(element.model, element.opt, element.optimal_path, epoch=ep, scheduler=element.scheduler )
        if config.logger.use_wandb:
            wandb.log(log_dct)
        if config.logger.print_summary and log_dct:
            report_results(log_dct, ep, config.n_models)

if __name__ == '__main__':
    parser = argparse.ArgumentParser(conflict_handler="resolve")
    parser.add_argument("subcommand")
<<<<<<< HEAD
    parser.add_argument("--level",choices=["debug", "info", "warning", "error", "critical"], default= "info")

    # Add arguments for the various runners.
    Trainer.add_args(parser)

    args = parser.parse_args()
    logging.basicConfig(
    level=args.level.upper(), format=FORMAT, handlers=[RichHandler(show_time=False)]
)
=======
    parser.add_argument("--level",choices=["debug", "info", "warning", "error", "critical"], default= "info", help="")
    Trainer.add_args(parser)

    args = parser.parse_args()
    logging.basicConfig(level=args.level.upper(), format=FORMAT, handlers=[RichHandler(show_time=False)])
>>>>>>> 42d08a26
    platform = Trainer.create_from_args(args)
    print(platform.display)
    try:
        train(platform)
    except Exception as e:
        traceback.print_exc()
        pass
    cleanup(platform)<|MERGE_RESOLUTION|>--- conflicted
+++ resolved
@@ -2,25 +2,6 @@
 import logging
 import math
 import traceback
-<<<<<<< HEAD
-from dataclasses import dataclass
-from typing import Dict, Mapping
-
-import numpy as np
-import torch
-from rich.logging import RichHandler
-from torch import nn, optim
-from tqdm import tqdm
-
-import wandb
-from lmc.config import Config
-from lmc.data.data_stats import CLASS_DICT, SAMPLE_DICT
-from lmc.experiment_config import Trainer
-from lmc.utils.metrics import AverageMeter, mixup_topk_accuracy, report_results
-from lmc.utils.setup_training import (TrainingElement, TrainingElements,
-                                      cleanup, save_model_opt,
-                                      setup_experiment)
-=======
 
 import numpy as np
 import torch
@@ -34,16 +15,12 @@
 from lmc.utils.metrics import AverageMeter, mixup_topk_accuracy, report_results
 from lmc.utils.setup_training import (TrainingElements, cleanup,
                                       save_model_opt, setup_experiment)
->>>>>>> 42d08a26
 
 FORMAT = "%(name)s - %(levelname)s: %(message)s"
 
 logger = logging.getLogger("trainer")
 def get_early_iter_ckpt_steps(steps_per_epoch: int, n_ckpts: int = 10):
-<<<<<<< HEAD
-=======
     """ schedule for checkpoints """
->>>>>>> 42d08a26
     first_epoch = np.concatenate(([1,2,3,4,5], np.linspace(6, steps_per_epoch, n_ckpts)))
     later_epochs = np.concatenate([np.linspace(ep*steps_per_epoch, (ep+1)*steps_per_epoch, n_ckpts) for ep in range(1, 10, )])
     ckpts = np.concatenate((first_epoch, later_epochs)).astype(int)
@@ -79,90 +56,6 @@
     iterator.set_postfix(res)
     iterator.refresh()
     return res
-<<<<<<< HEAD
-
-def train(config):
-    # import code; code.interact(local=locals()|globals())
-    training_elements: TrainingElements; device: torch.device 
-    training_elements, device = setup_experiment(config)
-    # TODO: ckpt
-    # TODO: wandb
-    steps_per_epoch = math.ceil(SAMPLE_DICT[config.data.dataset] / config.data.batch_size)
-    max_epochs = math.ceil(training_elements.max_steps / steps_per_epoch)
-    loss_fn, test_loss_fn = nn.CrossEntropyLoss(label_smoothing=config.trainer.label_smoothing), nn.CrossEntropyLoss()
-    global_step: int = 0
-    EARLY_ITER_CKPT_STEPS = get_early_iter_ckpt_steps(steps_per_epoch, n_ckpts=10)
-    for ep in range(1, max_epochs+1):
-        ### train epoch
-        log_dct = dict(epoch=ep)
-        training_elements.on_epoch_start()
-        train_loaders = [iter(el.train_loader) for el in training_elements]
-        for ind, batches in enumerate(zip(*train_loaders)):
-            if global_step >= training_elements.max_steps:
-                break
-            global_step += 1
-            for i, (x, y) in enumerate(batches):
-                element = training_elements[i]
-                i = i + 1
-                if element.curr_step >= element.max_steps:
-                    break
-                if element.scheduler is None:
-                    lr = element.opt.param_groups[0]["lr"]
-                else:
-                    lr = element.scheduler.get_last_lr()[-1]
-                if config.logger.use_wandb:
-                    wandb.log({f"lr/model{i}": lr})
-
-                x, y = batches[i-1]
-                element.opt.zero_grad()
-                x = x.to(device)
-                y = y.to(device)
-                out = element.model(x)
-                loss = loss_fn(out, y)
-                targs_perm = None
-                loss.backward()
-
-                element.opt.step()
-                if element.scheduler is not None:
-                    element.scheduler.step()
-
-                # update metrics
-                acc, topk = mixup_topk_accuracy(out.detach(), y.detach(), targs_perm, k=3, avg=True)
-                element.metrics.update(acc.item(), topk.item(), None, loss.item(), x.shape[0])
-                element.curr_step += 1
-                save: bool = element.save_freq_step and element.curr_step % element.save_freq_step == 0
-                save = save or (config.trainer.save_early_iters and element.curr_step in EARLY_ITER_CKPT_STEPS)
-                if save:
-                    ckpt_name = f"checkpoints/ep-{ep}-st-{element.curr_step}.ckpt"
-                    save_model_opt(element.model, element.opt, element.model_dir.joinpath(ckpt_name), step=element.curr_step, epoch=ep, scheduler=element.scheduler)
-        
-        for i, element in enumerate(training_elements, start=1):
-            # save the end of epoch results
-            ckpt_name = f"checkpoints/ep-{ep}.ckpt"
-            save_model_opt(element.model, element.opt, element.model_dir.joinpath(ckpt_name), step=element.curr_step, epoch=ep, scheduler=element.scheduler)
-            element.model.eval()
-            if element.curr_step > element.max_steps:
-                continue
-            # logging
-            log_dct.update( {
-                f"model{i}/train/cross_entropy": element.metrics.cross_entropy.get_avg(percentage=False),
-                f"model{i}/train/accuracy": element.metrics.total_acc.get_avg(percentage=False),
-                f"model{i}/train/top_3_accuracy": element.metrics.total_topk.get_avg(percentage=False),
-            })
-            # post epoch processing
-            # element.train_iterator.set_postfix(double_res)
-            # element.train_iterator.refresh()
-
-            ### test
-            with torch.no_grad():
-                test_res = test(element.model, element.test_loader, test_loss_fn, config, element.test_iterator, device)
-                log_dct.update( {
-                            f"model{i}/test/accuracy": test_res["accuracy"],
-                            f"model{i}/test/top_3_accuracy": test_res["top_3_accuracy"],
-                            f"model{i}/test/cross_entropy": test_res["cross_entropy"],
-                        })
-
-=======
 
 def train(config: Trainer):
     training_elements: TrainingElements
@@ -243,7 +136,6 @@
                             f"model{i}/test/cross_entropy": test_res["cross_entropy"],
                         })
 
->>>>>>> 42d08a26
                 if (test_acc := test_res["accuracy"]) > element.optimal_acc:
                     element.optimal_acc = test_acc
                     if config.trainer.save_best:
@@ -262,23 +154,11 @@
 if __name__ == '__main__':
     parser = argparse.ArgumentParser(conflict_handler="resolve")
     parser.add_argument("subcommand")
-<<<<<<< HEAD
-    parser.add_argument("--level",choices=["debug", "info", "warning", "error", "critical"], default= "info")
-
-    # Add arguments for the various runners.
-    Trainer.add_args(parser)
-
-    args = parser.parse_args()
-    logging.basicConfig(
-    level=args.level.upper(), format=FORMAT, handlers=[RichHandler(show_time=False)]
-)
-=======
     parser.add_argument("--level",choices=["debug", "info", "warning", "error", "critical"], default= "info", help="")
     Trainer.add_args(parser)
 
     args = parser.parse_args()
     logging.basicConfig(level=args.level.upper(), format=FORMAT, handlers=[RichHandler(show_time=False)])
->>>>>>> 42d08a26
     platform = Trainer.create_from_args(args)
     print(platform.display)
     try:
