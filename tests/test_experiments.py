import torchvision

torchvision.disable_beta_transforms_warning()
import glob
import os
import subprocess
import unittest
from argparse import ArgumentParser
from pathlib import Path
from shutil import rmtree

import torch
import traceback

from lmc.experiment_config import PerturbedTrainer
from lmc.experiment_manager import ExperimentManager, PerturbedTrainingRunner


class TestTrainingRunner(unittest.TestCase):
    PerturbedTrainingKwargs = dict(
        training_steps="2ep",
        norm="layernorm",
        hflip=True,
        random_rotation=10,
        random_crop=False,
        lr_scheduler="triangle",
        lr=0.1,
        warmup_ratio=0.02,
        optimizer="sgd",
        momentum=0.9,
        save_early_iters=True,
        cleanup_after=False,
        use_wandb=False,
        run_name="test_butterfly_deterministic",
        project="tests",
        n_models=2,
        perturb_inds=[1],
        perturb_mode="gaussian",
        n_points=3,
        lmc_check_perms=False,
        batch_size=128,
        download=True
    )

    PerturbedTrainingRunnerCommand = """python main.py perturb  \
            --training_steps 2ep  \
            --model_name {model}  \
            --norm layernorm  \
            --path {data_dir}/{dataset}  \
            --dataset {dataset}  \
            --hflip true  \
            --random_rotation 10  \
            --random_crop false  \
            --lr_scheduler triangle  \
            --lr 0.1  \
            --warmup_ratio 0.02  \
            --optimizer sgd  \
            --momentum 0.9  \
            --save_early_iters true  \
            --cleanup_after false  \
            --use_wandb false  \
            --run_name test_butterfly_deterministic  \
            --project tests  \
            --n_models 2  \
            --seed1 {seed1}  \
            --seed2 {seed2}  \
            --loader_seed1 {seed1}  \
            --loader_seed2 {seed2}  \
            --perturb_seed1 {seed1}  \
            --perturb_seed2 {seed2}  \
            --perturb_step {perturb_step}  \
            --perturb_inds {perturb_inds}  \
            --perturb_mode gaussian  \
            --perturb_scale {perturb_scale}  \
            --deterministic {deterministic}  \
            --n_points 3  \
            --lmc_check_perms false  \
            --rewind_lr {rewind_lr}  \
            --log_dir {log_dir}  \
    """

    def setUp(self):
        test_dir = Path(os.path.dirname(os.path.realpath(__file__)))
        self.log_dir = test_dir / "tmp"
        self.log_dir.mkdir(exist_ok=True)
        DATA_PATH_ENV_VAR = "DATASET_DIR"
        self.data_dir = os.environ.get(DATA_PATH_ENV_VAR)
        if self.data_dir is None:
            raise ValueError(
                f"Need to set the environment variable {DATA_PATH_ENV_VAR}"
            )

    def tearDown(self):
        rmtree(self.log_dir)

    def run_command(self, command, print_output=False):
        # split command by spaces, remove excess spaces and line continuation symbols ("\"), replace commas with spaces to allow lists
        one_line = [x for x in "".join(command.split("\\")).split(" ") if len(x) > 0]
        try:
            results = subprocess.run(one_line, check=True, capture_output=True, text=True)
        except subprocess.CalledProcessError as e:
            print("Error during run: ", e, sep="\n")
            if print_output:
                traceback.print_exc()
                print(e.stdout)
                print(e.stderr)
            return "error"
        # check that output doesn't contain traceback
        idx = results.stderr.find("Traceback (")
        if idx >= 0:
            print(results.stderr[idx:])
            return "error"
        if print_output:
            print(results.stdout)
        return results

    # def test_butterfly_deterministic(self):
    #     # should fail
    #     with self.subTest("bad args"):
    #         self.assertEqual("error", self.run_butterfly_deterministic(perturb_step=None))

    #     # should be identical
    #     with self.subTest("deterministic"):
    #         self.assertEqual("same", self.run_butterfly_deterministic())

    #     # should not be identical due to extra training time
    #     with self.subTest("extra training"):
    #         self.assertEqual("different", self.run_butterfly_deterministic(perturb_step=1))

    #     # should not be identical
    #     with self.subTest("perturbed"):
    #         self.assertEqual("different", self.run_butterfly_deterministic(perturb_scale=0.00000001))

    #     # should not be identical
    #     with self.subTest("different batch order"):
    #         self.assertEqual("different", self.run_butterfly_deterministic(seed2=999))

    #     # should not be identical (needs larger model for GPU non-determinism to cause differences)
    #     with self.subTest("non-deterministic"):
    #         self.assertEqual("different", self.run_butterfly_deterministic(deterministic=False, model="resnet20-8", dataset="cifar10"))

    #     # should be identical
    #     with self.subTest("perturb both same noise"):
    #         self.assertEqual("same", self.run_butterfly_deterministic(perturb_scale=1, perturb_inds=[1, 2]))

    #     # should not be identical
    #     with self.subTest("different lr"):
    #         self.assertEqual("same", self.run_butterfly_deterministic(rewind_lr="true"))

    def run_butterfly_deterministic(
        self, seed1=42, seed2=None, perturb_step=0, perturb_scale=0, deterministic=True, model="mlp/128x3", dataset="mnist", perturb_inds=[1], rewind_lr="false"
    ):
        if seed2 is None:
            seed2 = seed1
        command = str.format(
            self.PerturbedTrainingRunnerCommand,
            seed1=seed1,
            seed2=seed2,
            perturb_step=perturb_step,
            perturb_scale=perturb_scale,
            deterministic=deterministic,
            log_dir=self.log_dir,
            data_dir=self.data_dir,
            model=model,
            dataset=dataset,
            perturb_inds=" ".join(str(x) for x in perturb_inds),
            rewind_lr=rewind_lr,
        )
<<<<<<< HEAD
        results = self.run_command(command)
        if results == "error":
            return results
=======
        # split command by spaces, remove excess spaces and line continuation symbols ("\"), replace commas with spaces to allow lists
        one_line = [x for x in "".join(command.split("\\")).split(" ") if len(x) > 0]
        try:
            results = subprocess.run(
                one_line, check=True, capture_output=True, text=True
            )
        except subprocess.CalledProcessError as e:
            print("Error during run: ", e, e.stderr, sep="\n")
            return "error"
        # check that output doesn't contain traceback
        idx = results.stderr.find("Traceback (")
        if idx >= 0:
            print(results.stderr[idx:])
            return "error"

>>>>>>> c944b5eb
        return self.compare_last_ckpts(seed1, seed2)

    def compare_last_ckpts(self, seed1, seed2):
        last_run = self.get_last_created_in_dir(self.log_dir / "*")
        ckpt_1 = self.get_last_created_in_dir(
            last_run / f"model1-seed_{seed1}-ls_{seed1}" / "checkpoints" / "ep-*.ckpt"
        )
        ckpt_2 = self.get_last_created_in_dir(
            last_run / f"model2-seed_{seed2}-ls_{seed2}" / "checkpoints" / "ep-*.ckpt"
        )
        # check there is more than 1 saved ckpt per model
        self.assertGreater(len(self.glob(ckpt_1.parent / "*.ckpt")), 1)
        self.assertGreater(len(self.glob(ckpt_2.parent / "*.ckpt")), 1)
        # check if last ckpts are exactly identical
        return self.ckpts_match(ckpt_1, ckpt_2)

    def glob(self, path):
        return glob.glob(str(path))

    def get_last_created_in_dir(self, path):
        children = self.glob(path)
        if len(children):
            return Path(max(children, key=os.path.getctime))
        return None

    def ckpts_match(self, ckpt_1, ckpt_2):
        sd_1 = torch.load(ckpt_1)["state_dict"]
        sd_2 = torch.load(ckpt_2)["state_dict"]
        self.assertSetEqual(set(sd_1.keys()), set(sd_2.keys()))
        for k, v in sd_1.items():
            if not torch.equal(v, sd_2[k]):
                return "different"
        return "same"

    def test_post_perturb_steps(
        self,
        seed1=42,
        seed2=None,
        perturb_step: int = 1,
        perturb_scale=0,
        deterministic=True,
        model="mlp/128x3",
        dataset="mnist",
    ):
        if seed2 is None:
            seed2 = seed1
        config = PerturbedTrainer.from_dict(
            dict(
                **self.PerturbedTrainingKwargs,
                seed1=seed1,
                seed2=seed2,
                perturb_step=perturb_step,
                perturb_scale=perturb_scale,
                deterministic=deterministic,
                log_dir=self.log_dir,
                data_dir=self.data_dir,
                model_name=model,
                dataset=dataset,
            )
        )
        exp_manager = PerturbedTrainingRunner(config)
        exp_manager.setup()
        exp_manager.run()
        steps_per_epoch = exp_manager.steps_per_epoch
        steps = config.trainer.training_steps.get_step(steps_per_epoch) + config.perturb_step.get_step(steps_per_epoch)
        self.assertEqual(
            exp_manager.global_step, steps, f"Expected {steps} steps, got {exp_manager.global_step}"
        )


if __name__ == "__main__":
    unittest.main()<|MERGE_RESOLUTION|>--- conflicted
+++ resolved
@@ -5,7 +5,6 @@
 import os
 import subprocess
 import unittest
-from argparse import ArgumentParser
 from pathlib import Path
 from shutil import rmtree
 
@@ -13,7 +12,7 @@
 import traceback
 
 from lmc.experiment_config import PerturbedTrainer
-from lmc.experiment_manager import ExperimentManager, PerturbedTrainingRunner
+from lmc.experiment.perturb import PerturbedTrainingRunner
 
 
 class TestTrainingRunner(unittest.TestCase):
@@ -39,7 +38,6 @@
         n_points=3,
         lmc_check_perms=False,
         batch_size=128,
-        download=True
     )
 
     PerturbedTrainingRunnerCommand = """python main.py perturb  \
@@ -97,7 +95,9 @@
         # split command by spaces, remove excess spaces and line continuation symbols ("\"), replace commas with spaces to allow lists
         one_line = [x for x in "".join(command.split("\\")).split(" ") if len(x) > 0]
         try:
-            results = subprocess.run(one_line, check=True, capture_output=True, text=True)
+            results = subprocess.run(
+                one_line, check=True, capture_output=True, text=True
+            )
         except subprocess.CalledProcessError as e:
             print("Error during run: ", e, sep="\n")
             if print_output:
@@ -114,41 +114,64 @@
             print(results.stdout)
         return results
 
-    # def test_butterfly_deterministic(self):
-    #     # should fail
-    #     with self.subTest("bad args"):
-    #         self.assertEqual("error", self.run_butterfly_deterministic(perturb_step=None))
-
-    #     # should be identical
-    #     with self.subTest("deterministic"):
-    #         self.assertEqual("same", self.run_butterfly_deterministic())
-
-    #     # should not be identical due to extra training time
-    #     with self.subTest("extra training"):
-    #         self.assertEqual("different", self.run_butterfly_deterministic(perturb_step=1))
-
-    #     # should not be identical
-    #     with self.subTest("perturbed"):
-    #         self.assertEqual("different", self.run_butterfly_deterministic(perturb_scale=0.00000001))
-
-    #     # should not be identical
-    #     with self.subTest("different batch order"):
-    #         self.assertEqual("different", self.run_butterfly_deterministic(seed2=999))
-
-    #     # should not be identical (needs larger model for GPU non-determinism to cause differences)
-    #     with self.subTest("non-deterministic"):
-    #         self.assertEqual("different", self.run_butterfly_deterministic(deterministic=False, model="resnet20-8", dataset="cifar10"))
-
-    #     # should be identical
-    #     with self.subTest("perturb both same noise"):
-    #         self.assertEqual("same", self.run_butterfly_deterministic(perturb_scale=1, perturb_inds=[1, 2]))
-
-    #     # should not be identical
-    #     with self.subTest("different lr"):
-    #         self.assertEqual("same", self.run_butterfly_deterministic(rewind_lr="true"))
+    def test_butterfly_deterministic(self):
+        # should fail
+        with self.subTest("bad args"):
+            self.assertEqual(
+                "error", self.run_butterfly_deterministic(perturb_step=None)
+            )
+
+        # should be identical
+        with self.subTest("deterministic"):
+            self.assertEqual("same", self.run_butterfly_deterministic())
+
+        # should not be identical due to extra training time
+        with self.subTest("extra training"):
+            self.assertEqual(
+                "different", self.run_butterfly_deterministic(perturb_step=1)
+            )
+
+        # should not be identical
+        with self.subTest("perturbed"):
+            self.assertEqual(
+                "different", self.run_butterfly_deterministic(perturb_scale=0.00000001)
+            )
+
+        # should not be identical
+        with self.subTest("different batch order"):
+            self.assertEqual("different", self.run_butterfly_deterministic(seed2=999))
+
+        # should not be identical (needs larger model for GPU non-determinism to cause differences)
+        with self.subTest("non-deterministic"):
+            self.assertEqual(
+                "different",
+                self.run_butterfly_deterministic(
+                    deterministic=False, model="resnet20-8", dataset="cifar10"
+                ),
+            )
+
+        # should be identical
+        with self.subTest("perturb both same noise"):
+            self.assertEqual(
+                "same",
+                self.run_butterfly_deterministic(perturb_scale=1, perturb_inds=[1, 2]),
+            )
+
+        # should not be identical
+        with self.subTest("different lr"):
+            self.assertEqual("same", self.run_butterfly_deterministic(rewind_lr="true"))
 
     def run_butterfly_deterministic(
-        self, seed1=42, seed2=None, perturb_step=0, perturb_scale=0, deterministic=True, model="mlp/128x3", dataset="mnist", perturb_inds=[1], rewind_lr="false"
+        self,
+        seed1=42,
+        seed2=None,
+        perturb_step=0,
+        perturb_scale=0,
+        deterministic=True,
+        model="mlp/128x3",
+        dataset="mnist",
+        perturb_inds=[1],
+        rewind_lr="false",
     ):
         if seed2 is None:
             seed2 = seed1
@@ -166,27 +189,9 @@
             perturb_inds=" ".join(str(x) for x in perturb_inds),
             rewind_lr=rewind_lr,
         )
-<<<<<<< HEAD
         results = self.run_command(command)
         if results == "error":
             return results
-=======
-        # split command by spaces, remove excess spaces and line continuation symbols ("\"), replace commas with spaces to allow lists
-        one_line = [x for x in "".join(command.split("\\")).split(" ") if len(x) > 0]
-        try:
-            results = subprocess.run(
-                one_line, check=True, capture_output=True, text=True
-            )
-        except subprocess.CalledProcessError as e:
-            print("Error during run: ", e, e.stderr, sep="\n")
-            return "error"
-        # check that output doesn't contain traceback
-        idx = results.stderr.find("Traceback (")
-        if idx >= 0:
-            print(results.stderr[idx:])
-            return "error"
-
->>>>>>> c944b5eb
         return self.compare_last_ckpts(seed1, seed2)
 
     def compare_last_ckpts(self, seed1, seed2):
@@ -242,7 +247,7 @@
                 perturb_scale=perturb_scale,
                 deterministic=deterministic,
                 log_dir=self.log_dir,
-                data_dir=self.data_dir,
+                path=self.data_dir + "/" + dataset,
                 model_name=model,
                 dataset=dataset,
             )
@@ -251,9 +256,13 @@
         exp_manager.setup()
         exp_manager.run()
         steps_per_epoch = exp_manager.steps_per_epoch
-        steps = config.trainer.training_steps.get_step(steps_per_epoch) + config.perturb_step.get_step(steps_per_epoch)
+        steps = config.trainer.training_steps.get_step(
+            steps_per_epoch
+        ) + config.perturb_step.get_step(steps_per_epoch)
         self.assertEqual(
-            exp_manager.global_step, steps, f"Expected {steps} steps, got {exp_manager.global_step}"
+            exp_manager.global_step,
+            steps,
+            f"Expected {steps} steps, got {exp_manager.global_step}",
         )
 
 
