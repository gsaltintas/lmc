import torchvision

torchvision.disable_beta_transforms_warning()
import glob
import os
import subprocess
import unittest
from argparse import ArgumentParser
from pathlib import Path
from shutil import rmtree

import torch

from lmc.experiment_config import PerturbedTrainer
from lmc.experiment_manager import ExperimentManager, PerturbedTrainingRunner


class TestTrainingRunner(unittest.TestCase):
    PerturbedTrainingKwargs = dict(
        training_steps="2ep",
        norm="layernorm",
        hflip=True,
        random_rotation=10,
        random_crop=False,
        lr_scheduler="triangle",
        lr=0.1,
        warmup_ratio=0.02,
        optimizer="sgd",
        momentum=0.9,
        save_early_iters=True,
        cleanup_after=False,
        use_wandb=False,
        run_name="test_butterfly_deterministic",
        project="tests",
        n_models=2,
        perturb_inds=[1],
        perturb_mode="gaussian",
        n_points=3,
        lmc_check_perms=False,
        batch_size=128,
        download=True
    )

    PerturbedTrainingRunnerCommand = """python main.py perturb  \
<<<<<<< HEAD
            --model_name={model}  \
            --path={data_dir}/{dataset}  \
            --dataset={dataset}  \
            --seed1={seed1}  \
            --seed2={seed2}  \
            --loader_seed1={seed1}  \
            --loader_seed2={seed2}  \
            --perturb_step={perturb_step}  \
            --perturb_scale={perturb_scale}  \
            --deterministic={deterministic}  \
            --log_dir={log_dir}  \
    """ + " ".join(
[f"--{k}={' '.join(map(str, v)) if isinstance(v, list) else str(v)}"
 for k, v in PerturbedTrainingKwargs.items()]
    )
=======
            --training_steps 2ep  \
            --model_name {model}  \
            --norm layernorm  \
            --path {data_dir}/{dataset}  \
            --dataset {dataset}  \
            --hflip true  \
            --random_rotation 10  \
            --random_crop false  \
            --lr_scheduler triangle  \
            --lr 0.1  \
            --warmup_ratio 0.02  \
            --optimizer sgd  \
            --momentum 0.9  \
            --save_early_iters true  \
            --cleanup_after false  \
            --use_wandb false  \
            --run_name test_butterfly_deterministic  \
            --project tests  \
            --n_models 2  \
            --seed1 {seed1}  \
            --seed2 {seed2}  \
            --loader_seed1 {seed1}  \
            --loader_seed2 {seed2}  \
            --perturb_seed1 {seed1}  \
            --perturb_seed2 {seed2}  \
            --perturb_step {perturb_step}  \
            --perturb_inds {perturb_inds}  \
            --perturb_mode gaussian  \
            --perturb_scale {perturb_scale}  \
            --deterministic {deterministic}  \
            --n_points 3  \
            --lmc_check_perms false  \
            --rewind_lr {rewind_lr}  \
            --log_dir {log_dir}  \
    """
>>>>>>> 03702110

    def setUp(self):
        test_dir = Path(os.path.dirname(os.path.realpath(__file__)))
        self.log_dir = test_dir / "tmp"
        self.log_dir.mkdir(exist_ok=True)
        DATA_PATH_ENV_VAR = "DATASET_DIR"
        self.data_dir = os.environ.get(DATA_PATH_ENV_VAR)
        if self.data_dir is None:
            raise ValueError(
                f"Need to set the environment variable {DATA_PATH_ENV_VAR}"
            )

    def tearDown(self):
        rmtree(self.log_dir)

    def test_butterfly_deterministic(self):
        # should fail
<<<<<<< HEAD
        self.assertEqual("error", self.run_butterfly_deterministic(perturb_step=None))
=======
        with self.subTest("bad args"):
            self.assertEqual("error", self.run_butterfly_deterministic(perturb_step=None))

>>>>>>> 03702110
        # should be identical
        with self.subTest("deterministic"):
            self.assertEqual("same", self.run_butterfly_deterministic())

        # should not be identical due to extra training time
        with self.subTest("extra training"):
            self.assertEqual("different", self.run_butterfly_deterministic(perturb_step=1))

        # should not be identical
<<<<<<< HEAD
        self.assertEqual(
            "different", self.run_butterfly_deterministic(perturb_scale=0.00000001)
        )
=======
        with self.subTest("perturbed"):
            self.assertEqual("different", self.run_butterfly_deterministic(perturb_scale=0.00000001))
>>>>>>> 03702110

        # should not be identical
        with self.subTest("different batch order"):
            self.assertEqual("different", self.run_butterfly_deterministic(seed2=999))

        # should not be identical (needs larger model for GPU non-determinism to cause differences)
        with self.subTest("non-deterministic"):
            self.assertEqual("different", self.run_butterfly_deterministic(deterministic=False, model="resnet20-8", dataset="cifar10"))

        # should be identical
        with self.subTest("perturb both same noise"):
            self.assertEqual("same", self.run_butterfly_deterministic(perturb_scale=1, perturb_inds=[1, 2]))

        # should not be identical
<<<<<<< HEAD
        self.assertEqual(
            "different",
            self.run_butterfly_deterministic(
                deterministic=False, model="resnet20-8", dataset="cifar10"
            ),
        )

    def run_butterfly_deterministic(
        self,
        seed1=42,
        seed2=None,
        perturb_step=0,
        perturb_scale=0,
        deterministic=True,
        model="mlp/128x3",
        dataset="mnist",
=======
        with self.subTest("different lr"):
            self.assertEqual("same", self.run_butterfly_deterministic(rewind_lr="true"))

    def run_butterfly_deterministic(
        self, seed1=42, seed2=None, perturb_step=0, perturb_scale=0, deterministic=True, model="mlp/128x3", dataset="mnist", perturb_inds=[1], rewind_lr="false"
>>>>>>> 03702110
    ):
        if seed2 is None:
            seed2 = seed1
        command = str.format(
            self.PerturbedTrainingRunnerCommand,
            seed1=seed1,
            seed2=seed2,
            perturb_step=perturb_step,
            perturb_scale=perturb_scale,
            deterministic=deterministic,
            log_dir=self.log_dir,
            data_dir=self.data_dir,
            model=model,
            dataset=dataset,
            perturb_inds=" ".join(str(x) for x in perturb_inds),
            rewind_lr=rewind_lr,
        )
        # split command by spaces, remove excess spaces and line continuation symbols ("\"), replace commas with spaces to allow lists
        one_line = [x for x in "".join(command.split("\\")).split(" ") if len(x) > 0]
        try:
            results = subprocess.run(
                one_line, check=True, capture_output=True, text=True
            )
        except subprocess.CalledProcessError as e:
            print("Error during run: ", e, e.stderr, sep="\n")
            return "error"
        # check that output doesn't contain traceback
        idx = results.stderr.find("Traceback (")
        if idx >= 0:
            print(results.stderr[idx:])
            return "error"

        return self.compare_last_ckpts(seed1, seed2)

    def compare_last_ckpts(self, seed1, seed2):
        last_run = self.get_last_created_in_dir(self.log_dir / "*")
        ckpt_1 = self.get_last_created_in_dir(
            last_run / f"model1-seed_{seed1}-ls_{seed1}" / "checkpoints" / "ep-*.ckpt"
        )
        ckpt_2 = self.get_last_created_in_dir(
            last_run / f"model2-seed_{seed2}-ls_{seed2}" / "checkpoints" / "ep-*.ckpt"
        )
        # check there is more than 1 saved ckpt per model
        self.assertGreater(len(self.glob(ckpt_1.parent / "*.ckpt")), 1)
        self.assertGreater(len(self.glob(ckpt_2.parent / "*.ckpt")), 1)
        # check if last ckpts are exactly identical
        return self.ckpts_match(ckpt_1, ckpt_2)

    def glob(self, path):
        return glob.glob(str(path))

    def get_last_created_in_dir(self, path):
        children = self.glob(path)
        if len(children):
            return Path(max(children, key=os.path.getctime))
        return None

    def ckpts_match(self, ckpt_1, ckpt_2):
        sd_1 = torch.load(ckpt_1)["state_dict"]
        sd_2 = torch.load(ckpt_2)["state_dict"]
        self.assertSetEqual(set(sd_1.keys()), set(sd_2.keys()))
        for k, v in sd_1.items():
            if not torch.equal(v, sd_2[k]):
                return "different"
        return "same"

    def test_post_perturb_steps(
        self,
        seed1=42,
        seed2=None,
        perturb_step: int = 1,
        perturb_scale=0,
        deterministic=True,
        model="mlp/128x3",
        dataset="mnist",
    ):
        if seed2 is None:
            seed2 = seed1
        config = PerturbedTrainer.from_dict(
            dict(
                **self.PerturbedTrainingKwargs,
                seed1=seed1,
                seed2=seed2,
                perturb_step=perturb_step,
                perturb_scale=perturb_scale,
                deterministic=deterministic,
                log_dir=self.log_dir,
                data_dir=self.data_dir,
                model_name=model,
                dataset=dataset,
            )
        )
        exp_manager = PerturbedTrainingRunner(config)
        exp_manager.setup()
        exp_manager.run()
        steps_per_epoch = exp_manager.steps_per_epoch
        steps = config.trainer.training_steps.get_step(steps_per_epoch) + config.perturb_step.get_step(steps_per_epoch)
        self.assertEqual(
            exp_manager.global_step, steps, f"Expected {steps} steps, got {exp_manager.global_step}"
        )


if __name__ == "__main__":
    unittest.main()<|MERGE_RESOLUTION|>--- conflicted
+++ resolved
@@ -42,23 +42,6 @@
     )
 
     PerturbedTrainingRunnerCommand = """python main.py perturb  \
-<<<<<<< HEAD
-            --model_name={model}  \
-            --path={data_dir}/{dataset}  \
-            --dataset={dataset}  \
-            --seed1={seed1}  \
-            --seed2={seed2}  \
-            --loader_seed1={seed1}  \
-            --loader_seed2={seed2}  \
-            --perturb_step={perturb_step}  \
-            --perturb_scale={perturb_scale}  \
-            --deterministic={deterministic}  \
-            --log_dir={log_dir}  \
-    """ + " ".join(
-[f"--{k}={' '.join(map(str, v)) if isinstance(v, list) else str(v)}"
- for k, v in PerturbedTrainingKwargs.items()]
-    )
-=======
             --training_steps 2ep  \
             --model_name {model}  \
             --norm layernorm  \
@@ -94,7 +77,6 @@
             --rewind_lr {rewind_lr}  \
             --log_dir {log_dir}  \
     """
->>>>>>> 03702110
 
     def setUp(self):
         test_dir = Path(os.path.dirname(os.path.realpath(__file__)))
@@ -112,13 +94,9 @@
 
     def test_butterfly_deterministic(self):
         # should fail
-<<<<<<< HEAD
-        self.assertEqual("error", self.run_butterfly_deterministic(perturb_step=None))
-=======
         with self.subTest("bad args"):
             self.assertEqual("error", self.run_butterfly_deterministic(perturb_step=None))
 
->>>>>>> 03702110
         # should be identical
         with self.subTest("deterministic"):
             self.assertEqual("same", self.run_butterfly_deterministic())
@@ -128,14 +106,8 @@
             self.assertEqual("different", self.run_butterfly_deterministic(perturb_step=1))
 
         # should not be identical
-<<<<<<< HEAD
-        self.assertEqual(
-            "different", self.run_butterfly_deterministic(perturb_scale=0.00000001)
-        )
-=======
         with self.subTest("perturbed"):
             self.assertEqual("different", self.run_butterfly_deterministic(perturb_scale=0.00000001))
->>>>>>> 03702110
 
         # should not be identical
         with self.subTest("different batch order"):
@@ -150,30 +122,11 @@
             self.assertEqual("same", self.run_butterfly_deterministic(perturb_scale=1, perturb_inds=[1, 2]))
 
         # should not be identical
-<<<<<<< HEAD
-        self.assertEqual(
-            "different",
-            self.run_butterfly_deterministic(
-                deterministic=False, model="resnet20-8", dataset="cifar10"
-            ),
-        )
-
-    def run_butterfly_deterministic(
-        self,
-        seed1=42,
-        seed2=None,
-        perturb_step=0,
-        perturb_scale=0,
-        deterministic=True,
-        model="mlp/128x3",
-        dataset="mnist",
-=======
         with self.subTest("different lr"):
             self.assertEqual("same", self.run_butterfly_deterministic(rewind_lr="true"))
 
     def run_butterfly_deterministic(
         self, seed1=42, seed2=None, perturb_step=0, perturb_scale=0, deterministic=True, model="mlp/128x3", dataset="mnist", perturb_inds=[1], rewind_lr="false"
->>>>>>> 03702110
     ):
         if seed2 is None:
             seed2 = seed1
