--- conflicted
+++ resolved
@@ -29,11 +29,7 @@
                 )
             else:
                 self.assertEqual(v, conf_val, f"mismatch at {k}")
-<<<<<<< HEAD
-            
-=======
 
->>>>>>> 708a74da
     def test_build(self):
         conf = PerturbedTrainer.load_from_file(self.CONFIG_YAML)
         with open(self.CONFIG_YAML) as stream:
