--- conflicted
+++ resolved
@@ -44,15 +44,11 @@
         return "Train n model(s)."
 
     def setup(self) -> None:
-<<<<<<< HEAD
-        self.training_elements, self.device, self.start_step = setup_experiment(self.config)
+        self.training_elements, self.device, self.start_step = setup_experiment(
+            self.config
+        )
         self.global_step = 0
         self.ep = 0
-=======
-        self.training_elements: TrainingElements
-        self.device: torch.device
-        self.training_elements, self.device = setup_experiment(self.config)
->>>>>>> d34dfdef
         self.steps_per_epoch = self.config.data.get_steps_per_epoch()
         self.max_steps = self.training_elements.max_steps.get_step(self.steps_per_epoch)
 
@@ -80,7 +76,7 @@
             and freq.lower() != "false"
         ):
             skip = Step.from_short_string(freq, self.steps_per_epoch).get_step()
-            steps = set(list(range(0, self.max_steps, skip))[1:])
+            steps = set(range(0, self.max_steps, skip))
         for step in step_list.split(","):
             if step != "":
                 steps.add(Step.from_short_string(step, self.steps_per_epoch).get_step())
@@ -138,10 +134,16 @@
     def evaluate_element(self, element: TrainingElement, i):
         element.model.eval()
         log_dct = {f"step/model{i}": element.curr_step}
-        log_dct[self.wandb_registry.get_metric(f"l2_dist_from_init_{i}").log_name] = element.dist_from_init()
-        if i < self.config.n_models:  # i is index of element + 1, in range [1, n_models], so next element is at i in self.training_elements
+        log_dct[self.wandb_registry.get_metric(f"l2_dist_from_init_{i}").log_name] = (
+            element.dist_from_init()
+        )
+        if (
+            i < self.config.n_models
+        ):  # i is index of element + 1, in range [1, n_models], so next element is at i in self.training_elements
             next_el = self.training_elements[i]
-            log_dct[self.wandb_registry.get_metric(f"l2_dist_{i}-{i + 1}").log_name] = element.dist_from_element(next_el)
+            log_dct[self.wandb_registry.get_metric(f"l2_dist_{i}-{i + 1}").log_name] = (
+                element.dist_from_element(next_el)
+            )
         # Choose evaluation function based on task
         if self.config.data.is_language_dataset():
             log_dct.update(self._eval_language(element, i))
@@ -199,15 +201,14 @@
         # go through each training element
         step_dct = {"step/global": self.global_step}
         self.global_step += 1
-        for i, (batch, element) in enumerate(zip(batches, self.training_elements), start=1):
+        for i, (batch, element) in enumerate(
+            zip(batches, self.training_elements), start=1
+        ):
             if element.curr_step >= element.max_steps.get_step(self.steps_per_epoch):
                 continue
-<<<<<<< HEAD
             # evaluate
             if element.curr_step in self.eval_steps:
                 log_dct.update(self.evaluate_element(element, i))
-=======
->>>>>>> d34dfdef
             # train
             step_dct.update(
                 self.step_element(
