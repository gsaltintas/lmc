import os
from dataclasses import dataclass, field
from typing import Dict

import numpy as np
import torch
from torchmetrics import SQuAD
from tqdm import tqdm

import wandb
from lmc.data.data_stats import TaskType
from lmc.experiment.base import ExperimentManager
from lmc.experiment_config import Trainer
from lmc.logging.wandb_registry import WandbMetricsRegistry
from lmc.utils.lmc_utils import check_lmc, evaluate_merge
from lmc.utils.metrics import (
    AverageMeter,
    Metrics,
    compute_metrics,
    mixup_topk_accuracy,
    report_results,
)
from lmc.utils.setup_training import setup_experiment
from lmc.utils.step import Step
from lmc.utils.training_element import TrainingElement, TrainingElements

os.environ["TOKENIZERS_PARALLELISM"] = "false"


@dataclass
class TrainingRunner(ExperimentManager):
    config: Trainer = field(init=True, default=Trainer)
    _name: str = "trainer"

    training_elements: TrainingElements = None
    device: torch.device = None
    steps_per_epoch: int = None
    global_step: int = 0
    ep: int = 0
    start_step: int = 0

    @staticmethod
    def description():
        return "Train n model(s)."

    def setup(self) -> None:
        self.training_elements, self.device, self.start_step = setup_experiment(
            self.config
        )
        self.global_step = 0
        self.ep = 0
        self.steps_per_epoch = self.config.data.get_steps_per_epoch()
        self.max_steps = self.training_elements.max_steps

        self.eval_steps = self.get_steps(
            self.config.trainer.eval_freq, self.config.trainer.eval_specific_steps
        )
        self.save_steps = self.get_steps(
            self.config.trainer.save_freq, self.config.trainer.save_specific_steps
        )
        if self.config.trainer.save_early_iters:
            self.save_steps = self.save_steps.union(self.get_early_iter_ckpt_steps())
        # lmc_on_epoch_end is deprecated
        lmc_freq = (
            "1ep" if self.config.lmc.lmc_on_epoch_end else self.config.lmc.lmc_freq
        )
        self.lmc_steps = self.get_steps(lmc_freq, self.config.lmc.lmc_specific_steps)
        self.wandb_registry = WandbMetricsRegistry(self.config.n_models)

    def get_steps(self, freq, step_list):
        steps = set()
        if (
            freq is not None
            and freq != ""
            and freq.lower() != "none"
            and freq.lower() != "false"
        ):
            skip = Step.from_short_string(freq, self.steps_per_epoch).get_step()
            steps = set(range(0, self.max_steps, skip))
        for step in step_list.split(","):
            if step != "":
                steps.add(Step.from_short_string(step, self.steps_per_epoch).get_step())
        return steps

    def get_early_iter_ckpt_steps(self, n_ckpts: int = 10):
        """schedule for checkpoints"""
        first_epoch = np.concatenate(
            ([1, 2, 3, 4, 5], np.linspace(6, self.steps_per_epoch, n_ckpts))
        )
        later_epochs = np.concatenate(
            [
                np.linspace(
                    ep * self.steps_per_epoch, (ep + 1) * self.steps_per_epoch, n_ckpts
                )
                for ep in range(
                    1,
                    10,
                )
            ]
        )
        ckpts = np.concatenate((first_epoch, later_epochs)).astype(int)
        return ckpts

    def on_train_start(self):
        print(self.config.display)
        self.training_elements.on_epoch_start()
        if self.training_elements.is_same_model():
            self.logger.info("Models are the same at initialization.")
        # don't eval/save if advancing to start_step
        if self.start_step == 0:
            self.eval_and_save()

    def on_epoch_start(self):
        self.training_elements.on_epoch_start()

    def on_epoch_end(self):
        self.ep += 1

    def run(self):
        self.on_train_start()
        while self.global_step < self.max_steps:
            ### train epoch
            self.on_epoch_start()
            train_loaders = [iter(el.train_loader) for el in self.training_elements]
            for batch_ind, batches in enumerate(zip(*train_loaders)):
                if not (self.global_step < self.max_steps):
                    break
                if self.start_step > self.global_step:
                    # advance batches to bring dataloader state to start_step
                    self.advance_step_without_training()
                else:
                    self.step_all_training_elements(batches)
            self.on_epoch_end()
        self.on_train_end()

    def evaluate_element(self, element: TrainingElement, i):
        log_dct = {f"step/model{i}": element.curr_step}
        log_dct[self.wandb_registry.get_metric(f"l2_dist_from_init_{i}").log_name] = (
            element.dist_from_init()
        )
<<<<<<< HEAD
        if i < self.config.n_models:
            # i is index of element + 1, in range [1, n_models], so next element is at i in self.training_elements
            next_el = self.training_elements[i]
            log_dct[self.wandb_registry.get_metric(f"l2_dist_{i}-{i + 1}").log_name] = (
                element.dist_from_element(next_el)
            )
=======
        for next_el_ind in range(i, self.config.n_models):
            next_el = self.training_elements[next_el_ind]
            log_dct[
                self.wandb_registry.get_metric(
                    f"l2_dist_{i}-{next_el_ind + 1}"
                ).log_name
            ] = element.dist_from_element(next_el)
>>>>>>> af98094c
        # Choose evaluation function based on task
        if self.config.data.is_language_dataset():
            log_dct.update(self._eval_language(element, i))
        else:
            log_dct.update(self._eval_vision(element, i))
        return log_dct

    def evaluate_lmc(self):
        log_dct = {}
        if self.config.n_models > 1:
            check_lmc(
                self.training_elements,
                self.config,
                self.ep,
                log_dct,
                check_perms=self.config.lmc.lmc_check_perms,
            )
        if self.config.n_models > 2:
            evaluate_merge(
                self.training_elements,
                self.config,
                log_dct,
            )
        return log_dct

    def eval_and_save(self):
        log_dct = {}
        for i, element in enumerate(self.training_elements, start=1):
            if element.curr_step >= element.max_steps:
                continue
            if element.curr_step in self.eval_steps:
                log_dct.update(self.evaluate_element(element, i))
            if element.curr_step in self.save_steps:
                element.save(self.steps_per_epoch)
        if self.global_step in self.lmc_steps:
            log_dct.update(self.evaluate_lmc())
        # print summary if log_dct is not empty
        if self.config.logger.print_summary and log_dct:
            report_results(log_dct, self.ep, self.config.n_models)
        return log_dct

    def on_train_end(self):
        # eval always happens on the last step
        log_dct = {"step/epoch": self.ep, "step/global": self.global_step}
        for i, element in enumerate(self.training_elements, start=1):
            # log any training metrics that haven't been logged since the end of the last epoch
            if self.global_step % self.steps_per_epoch != 0:
                log_dct.update(element.log_train_metrics())
            log_dct.update(self.evaluate_element(element, i))
            element.save(self.steps_per_epoch)
        if self.config.lmc.lmc_on_train_end:
            log_dct.update(self.evaluate_lmc())
        if self.config.logger.use_wandb:
            wandb.log(log_dct)

    def advance_step_without_training(self):
        self.global_step += 1
        for i, element in enumerate(self.training_elements, start=1):
            if element.curr_step >= element.max_steps:
                continue
            element.curr_step += 1

    def step_all_training_elements(self, batches):
        # go through each training element
        self.global_step += 1
        log_dct = {"step/epoch": self.ep, "step/global": self.global_step}
        for i, (batch, element) in enumerate(
            zip(batches, self.training_elements), start=1
        ):
            if element.curr_step >= element.max_steps:
                continue
            # train
            log_dct.update(element.step(batch))
            # if at end of batch, log training metrics
            if self.global_step % self.steps_per_epoch == 0:
                log_dct.update(element.log_train_metrics())
        # log all of the info together at once
        log_dct.update(self.eval_and_save())
        if self.config.logger.use_wandb:
            wandb.log(log_dct)

    def _eval_vision(self, element, model_idx: int) -> Dict[str, float]:
        """Vision-specific evaluation logging"""
        element.model.eval()

        # Run test evaluation
        with torch.no_grad():
            test_res = self._test_vision(
                element.model, element.test_loader, element.test_iterator
            )
            log_dct = {
                f"model{model_idx}/test/accuracy": test_res["accuracy"],
                f"model{model_idx}/test/top_3_accuracy": test_res["top_3_accuracy"],
                f"model{model_idx}/test/cross_entropy": test_res["cross_entropy"],
            }

            self._handle_best_checkpoint(element, test_res["accuracy"])
        return log_dct

    def _eval_language(
        self, element: TrainingElement, model_idx: int
    ) -> Dict[str, float]:
        element.model.eval()
        """Language-specific evaluation logging"""
        # Base metrics all tasks have
        # Run test evaluation
        with torch.no_grad():
            test_res = self._test_language(
                element.model, element.test_loader, element.test_iterator
            )
            log_dct = {f"model{model_idx}/test/{k}": v for k, v in test_res.items()}

            # Use appropriate metric for best checkpoint
            best_metric = (
                test_res.get("accuracy")
                or test_res.get("f1")
                or -test_res.get("loss", float("inf"))
            )
            self._handle_best_checkpoint(element, best_metric)
        return log_dct

    def _handle_best_checkpoint(self, element, metric_value: float):
        """Handle saving of best checkpoint"""
        if metric_value > element.optimal_acc:
            element.optimal_acc = metric_value
            if self.config.trainer.save_best:
                self.logger.info("Saving best params at epoch %d", self.ep)
                element.save(self.steps_per_epoch, save_name="best.ckpt")

    @torch.no_grad()
    def _test_vision(self, model, loader, iterator: tqdm):
        """Vision-specific testing"""
        total_acc, total_topk, cross_entropy = (
            AverageMeter(),
            AverageMeter(),
            AverageMeter(),
        )

        iterator.reset()
        for ims, targs in loader:
            ims = ims.to(self.device)
            targs = targs.to(self.device)
            iterator.update()
            preds = model(ims)
            loss = self.test_loss_fn(preds, targs)

            cross_entropy.update(loss.item(), ims.shape[0])
            acc, topk = mixup_topk_accuracy(preds, targs, k=3, avg=True)
            total_acc.update(acc.item(), ims.shape[0])
            total_topk.update(topk.item(), ims.shape[0])

        res = {
            "cross_entropy": cross_entropy.get_avg(percentage=False),
            "accuracy": total_acc.get_avg(percentage=False),
            "top_3_accuracy": total_topk.get_avg(percentage=False),
        }
        iterator.set_postfix(res)
        iterator.refresh()
        return res

    @torch.no_grad()
    def _test_language(self, model, loader, iterator: tqdm):
        """Language-specific testing"""
        dataset = self.config.data.dataset_info

        # Initialize metrics dictionary with cross_entropy
        metrics = Metrics()

        iterator.reset()
        for batch in loader:
            batch = {
                k: v.to(self.device) if isinstance(v, torch.Tensor) else v
                for k, v in batch.items()
            }
            iterator.update()

            outputs = model(**batch)
            n = batch["input_ids"].shape[0]
            metrics_kwargs = {"n": n}
            # Always track loss
            metrics_kwargs["cross_entropy"] = outputs.loss.item()

            # Update dataset-specific metrics
            if dataset.metrics:
                if self.config.data.task_type == TaskType.REGRESSION:
                    predictions = outputs.logits
                else:
                    predictions = outputs.logits.argmax(1)

                metric_results = compute_metrics(
                    dataset.metrics,
                    predictions.detach(),
                    batch["labels"].detach(),
                )
                metrics_kwargs.update(metric_results)
            metrics.update(**metrics_kwargs)
        # Prepare results dict - only include metrics that were updated
        res = metrics.get_metrics(percentage=False)

        iterator.set_postfix(res)
        iterator.refresh()
        return res

    @torch.no_grad()
    def _test_language_old(self, model, loader, iterator: tqdm):
        """Language-specific testing"""
        model.eval()
        task_type = self.config.data.task_type
        metrics = {
            "cross_entropy": AverageMeter(),
            "accuracy": AverageMeter(),
            "f1": AverageMeter(),
            "em": AverageMeter(),
            "perplexity": AverageMeter(),
        }

        iterator.reset()
        for batch in loader:
            batch = {
                k: v.to(self.device) if isinstance(v, torch.Tensor) else v
                for k, v in batch.items()
            }
            iterator.update()

            outputs = model(**batch)
            n = batch["input_ids"].shape[0]

            # Update task-specific metrics
            if task_type in [
                TaskType.CLASSIFICATION,
                TaskType.NATURAL_LANGUAGE_INFERENCE,
            ]:
                preds = torch.argmax(outputs.logits, dim=-1)
                acc = (preds == batch["labels"]).float().mean()
                metrics["accuracy"].update(acc.item(), n)

            elif task_type == TaskType.QUESTION_ANSWERING:
                # Calculate EM and F1
                squad = SQuAD()
                # squad_res = squad(outputs, batch[])
                # metrics["em"].update(squad_res["exact_match"].item())
                # metrics["f1"].update(squad_res["exact_match"].item())

            elif task_type == TaskType.GENERATION:
                loss = outputs.loss
                perplexity = torch.exp(loss)
                metrics["perplexity"].update(perplexity.item(), n)

            # Always track loss
            metrics["cross_entropy"].update(outputs.loss.item(), n)

        # Prepare results dict
        res = {
            k: v.get_avg(percentage=False) for k, v in metrics.items() if v.count > 0
        }  # Only include metrics that were updated

        iterator.set_postfix(res)
        iterator.refresh()
        return res

    @torch.no_grad()
    def test(self, model, loader, iterator: tqdm):
        model.eval()
        # Choose evaluation function based on task
        if self.config.data.is_language_dataset():
            return self._test_language(model, loader, iterator)
        else:
            return self._test_vision(model, loader, iterator)<|MERGE_RESOLUTION|>--- conflicted
+++ resolved
@@ -138,14 +138,6 @@
         log_dct[self.wandb_registry.get_metric(f"l2_dist_from_init_{i}").log_name] = (
             element.dist_from_init()
         )
-<<<<<<< HEAD
-        if i < self.config.n_models:
-            # i is index of element + 1, in range [1, n_models], so next element is at i in self.training_elements
-            next_el = self.training_elements[i]
-            log_dct[self.wandb_registry.get_metric(f"l2_dist_{i}-{i + 1}").log_name] = (
-                element.dist_from_element(next_el)
-            )
-=======
         for next_el_ind in range(i, self.config.n_models):
             next_el = self.training_elements[next_el_ind]
             log_dct[
@@ -153,7 +145,6 @@
                     f"l2_dist_{i}-{next_el_ind + 1}"
                 ).log_name
             ] = element.dist_from_element(next_el)
->>>>>>> af98094c
         # Choose evaluation function based on task
         if self.config.data.is_language_dataset():
             log_dct.update(self._eval_language(element, i))
