--- conflicted
+++ resolved
@@ -4,27 +4,16 @@
 
 import numpy as np
 import torch
-<<<<<<< HEAD
-
-import train
+from tqdm import tqdm
+
 import wandb
-=======
-from tqdm import tqdm
-import wandb
-
->>>>>>> b3773af7
 from lmc.data.data_stats import SAMPLE_DICT
 from lmc.experiment.base import ExperimentManager
 from lmc.experiment_config import Trainer
 from lmc.utils.lmc_utils import check_lmc
-<<<<<<< HEAD
-from lmc.utils.metrics import report_results
-from lmc.utils.setup_training import TrainingElements, setup_experiment
-=======
 from lmc.utils.metrics import AverageMeter, mixup_topk_accuracy, report_results
-from lmc.utils.setup_training import TrainingElements, save_model_opt, setup_experiment
-from lmc.experiment.base import ExperimentManager
->>>>>>> b3773af7
+from lmc.utils.setup_training import (TrainingElements, save_model_opt,
+                                      setup_experiment)
 
 
 @dataclass
