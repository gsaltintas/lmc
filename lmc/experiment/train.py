import os
from dataclasses import dataclass, field
from typing import Dict

import numpy as np
import torch
from torchmetrics import SQuAD
from tqdm import tqdm

import wandb
from lmc.data.data_stats import TaskType
from lmc.experiment.base import ExperimentManager
from lmc.experiment_config import Trainer
from lmc.logging.wandb_registry import WandbMetricsRegistry
from lmc.utils.lmc_utils import check_lmc, evaluate_merge
from lmc.utils.metrics import (
    AverageMeter,
    Metrics,
    compute_metrics,
    mixup_topk_accuracy,
    report_results,
)
from lmc.utils.setup_training import setup_experiment
from lmc.utils.step import Step
from lmc.utils.training_element import TrainingElement, TrainingElements

os.environ["TOKENIZERS_PARALLELISM"] = "false"


@dataclass
class TrainingRunner(ExperimentManager):
    config: Trainer = field(init=True, default=Trainer)
    _name: str = "trainer"

    training_elements: TrainingElements = None
    device: torch.device = None
    steps_per_epoch: int = None
    global_step: int = 0
    ep: int = 0
    start_step: int = 0

    @staticmethod
    def description():
        return "Train n model(s)."

    def setup(self) -> None:
        self.training_elements, self.device, self.start_step = setup_experiment(
            self.config
        )
        self.global_step = 0
        self.ep = 0
        self.steps_per_epoch = self.config.data.get_steps_per_epoch()
        self.max_steps = self.training_elements.max_steps

        self.eval_steps = self.get_steps(
            self.config.trainer.eval_freq, self.config.trainer.eval_specific_steps
        )
        self.save_steps = self.get_steps(
            self.config.trainer.save_freq, self.config.trainer.save_specific_steps
        )
        if self.config.trainer.save_early_iters:
            self.save_steps = self.save_steps.union(self.get_early_iter_ckpt_steps())
        # lmc_on_epoch_end is deprecated
        lmc_freq = (
            "1ep" if self.config.lmc.lmc_on_epoch_end else self.config.lmc.lmc_freq
        )
        self.lmc_steps = self.get_steps(lmc_freq, self.config.lmc.lmc_specific_steps)
        self.wandb_registry = WandbMetricsRegistry(self.config.n_models)

    def get_steps(self, freq, step_list):
        steps = set()
        if (
            freq is not None
            and freq != ""
            and freq.lower() != "none"
            and freq.lower() != "false"
        ):
            skip = Step.from_short_string(freq, self.steps_per_epoch).get_step()
            steps = set(range(0, self.max_steps, skip))
        for step in step_list.split(","):
            if step != "":
                steps.add(Step.from_short_string(step, self.steps_per_epoch).get_step())
        return steps

    def get_early_iter_ckpt_steps(self, n_ckpts: int = 10):
        """schedule for checkpoints"""
        first_epoch = np.concatenate(
            ([1, 2, 3, 4, 5], np.linspace(6, self.steps_per_epoch, n_ckpts))
        )
        later_epochs = np.concatenate(
            [
                np.linspace(
                    ep * self.steps_per_epoch, (ep + 1) * self.steps_per_epoch, n_ckpts
                )
                for ep in range(
                    1,
                    10,
                )
            ]
        )
        ckpts = np.concatenate((first_epoch, later_epochs)).astype(int)
        return ckpts

    def on_train_start(self):
        print(self.config.display)
        self.training_elements.on_epoch_start()
        if self.training_elements.is_same_model():
            self.logger.info("Models are the same at initialization.")
        # don't eval/save if advancing to start_step
        if self.start_step == 0:
            self.eval_and_save()

    def on_epoch_start(self):
        self.training_elements.on_epoch_start()

    def on_epoch_end(self):
        self.ep += 1

    def run(self):
        self.on_train_start()
        while self.global_step < self.max_steps:
            ### train epoch
            self.on_epoch_start()
            train_loaders = [iter(el.train_loader) for el in self.training_elements]
            for batch_ind, batches in enumerate(zip(*train_loaders)):
                if not (self.global_step < self.max_steps):
                    break
                if self.start_step > self.global_step:
                    # advance batches to bring dataloader state to start_step
                    self.advance_step_without_training()
                else:
                    self.step_all_training_elements(batches)
            self.on_epoch_end()
        self.on_train_end()

    def evaluate_element(self, element: TrainingElement, i):
        log_dct = {f"step/model{i}": element.curr_step}
        log_dct[self.wandb_registry.get_metric(f"l2_dist_from_init_{i}").log_name] = (
            element.dist_from_init()
        )
        for next_el_ind in range(i, self.config.n_models):
            next_el = self.training_elements[next_el_ind]
            log_dct[
                self.wandb_registry.get_metric(
                    f"l2_dist_{i}-{next_el_ind + 1}"
                ).log_name
            ] = element.dist_from_element(next_el)
        # Choose evaluation function based on task
        if self.config.data.is_language_dataset():
            log_dct.update(self._eval_language(element, i))
        else:
            log_dct.update(self._eval_vision(element, i))
        return log_dct

    def evaluate_lmc(self):
        log_dct = {}
        if self.config.n_models > 1:
            check_lmc(
                self.training_elements,
                self.config,
                self.ep,
                log_dct,
                check_perms=self.config.lmc.lmc_check_perms,
            )
        if self.config.n_models > 2:
            evaluate_merge(
                self.training_elements,
                self.config,
                log_dct,
            )
        return log_dct

    def eval_and_save(self):
        log_dct = {}
        for i, element in enumerate(self.training_elements, start=1):
            if element.curr_step >= element.max_steps:
                continue
            if element.curr_step in self.eval_steps:
                log_dct.update(self.evaluate_element(element, i))
            if element.curr_step in self.save_steps:
                element.save(self.steps_per_epoch)
        if self.global_step in self.lmc_steps:
            log_dct.update(self.evaluate_lmc())
        # print summary if log_dct is not empty
        if self.config.logger.print_summary and log_dct:
            report_results(log_dct, self.ep, self.config.n_models)
        return log_dct

    def on_train_end(self):
        # eval always happens on the last step
        log_dct = {"step/epoch": self.ep, "step/global": self.global_step}
        for i, element in enumerate(self.training_elements, start=1):
            # log any training metrics that haven't been logged since the end of the last epoch
            if self.global_step % self.steps_per_epoch != 0:
                log_dct.update(element.log_train_metrics())
            log_dct.update(self.evaluate_element(element, i))
            element.save(self.steps_per_epoch)
        if self.config.lmc.lmc_on_train_end:
            log_dct.update(self.evaluate_lmc())
        if self.config.logger.use_wandb:
            wandb.log(log_dct)

    def advance_step_without_training(self):
        self.global_step += 1
        for i, element in enumerate(self.training_elements, start=1):
            if element.curr_step >= element.max_steps:
                continue
            element.curr_step += 1

    def step_all_training_elements(self, batches):
        # go through each training element
        self.global_step += 1
        log_dct = {"step/epoch": self.ep, "step/global": self.global_step}
        for i, (batch, element) in enumerate(
            zip(batches, self.training_elements), start=1
        ):
            if element.curr_step >= element.max_steps:
                continue
            # train
            log_dct.update(element.step(batch))
            # if at end of batch, log training metrics
            if self.global_step % self.steps_per_epoch == 0:
                log_dct.update(element.log_train_metrics())
        # log all of the info together at once
        log_dct.update(self.eval_and_save())
        if self.config.logger.use_wandb:
            wandb.log(log_dct)

<<<<<<< HEAD
    def step_element(self, element, batch, i: int = 1) -> Dict[str, Any]:
        element.model.train()
        log_dct = {f"step/model{i}": element.curr_step}
        element.train_iterator.update()
        element.curr_step += 1
        # Get learning rate
        if element.scheduler is None:
            lr = element.opt.param_groups[0]["lr"]
        else:
            lr = element.scheduler.get_last_lr()[-1]
        log_dct[f"lr/model{i}"] = lr

        if element.curr_step % self.config.trainer.gradient_accumulation_steps == 0:
            element.opt.zero_grad()
        if self.config.data.is_language_dataset():
            self._step_element_language(element, batch)
        else:
            self._step_element_vision(element, batch)

        return log_dct

    def _step_element_language(self, element, batch):
        # Pre-fetch next batch while computing current one
        batch = {
            k: v.to(self.device, non_blocking=True)
            if isinstance(v, torch.Tensor)
            else v
            for k, v in batch.items()
        }

        # Forward pass depends on task type
        if self.config.data.task_type == TaskType.GENERATION:
            # Language modeling
            outputs = element.model(**batch)
            # loss = outputs.loss
            loss = (
                outputs.loss / self.config.trainer.gradient_accumulation_steps
            )  # Scale loss

        elif self.config.data.task_type in [
            TaskType.CLASSIFICATION,
            TaskType.NATURAL_LANGUAGE_INFERENCE,
            TaskType.SEQUENCE_PAIR,
        ]:
            # Classification tasks
            outputs = element.model(**batch)
            # loss = outputs.loss
            loss = (
                outputs.loss / self.config.trainer.gradient_accumulation_steps
            )  # Scale loss
            logits = outputs.logits
        elif self.config.data.task_type == TaskType.QUESTION_ANSWERING:
            # Question answering
            outputs = element.model(**batch)
            # loss = outputs.loss
            loss = (
                outputs.loss / self.config.trainer.gradient_accumulation_steps
            )  # Scale loss
            start_logits = outputs.start_logits
            end_logits = outputs.end_logits
        elif self.config.data.task_type == TaskType.REGRESSION:
            # Regression tasks (like STS-B)
            outputs = element.model(**batch)
            # loss = outputs.loss
            loss = (
                outputs.loss / self.config.trainer.gradient_accumulation_steps
            )  # Scale loss
            logits = outputs.logits.squeeze(
                -1
            )  # Remove last dimension since it's regression
        else:
            raise ValueError(f"Unsupported task type: {self.config.data.task_type}")

        loss.backward()
        if element.curr_step % self.config.trainer.gradient_accumulation_steps == 0:
            if clip_val := self.config.trainer.opt.gradient_clip_val:
                torch.nn.utils.clip_grad_norm_(element.model.parameters(), clip_val)
            element.opt.step()
            if element.scheduler is not None:
                element.scheduler.step()

        # Update metrics based on task
        with torch.no_grad():
            metrics_kwargs = {"cross_entropy": loss.item(), "n": len(batch)}
            dataset = self.config.data.dataset_info
            if dataset.metrics:
                if self.config.data.task_type == TaskType.REGRESSION:
                    predictions = outputs.logits
                else:
                    predictions = outputs.logits.argmax(1)
                d = compute_metrics(
                    dataset.metrics, predictions.detach(), batch["labels"].detach()
                )
                metrics_kwargs.update(d)
            else:
                if self.config.data.task_type == TaskType.GENERATION:
                    perplexity = torch.exp(loss)
                    metrics_kwargs["perplexity"] = perplexity.item()

                elif self.config.data.task_type in [
                    TaskType.CLASSIFICATION,
                    TaskType.NATURAL_LANGUAGE_INFERENCE,
                ]:
                    acc, topk = mixup_topk_accuracy(
                        logits.detach(), batch["labels"].detach(), None, k=3, avg=True
                    )
                    metrics_kwargs["total_acc"] = acc.item()
                    metrics_kwargs["total_topk"] = topk.item()

                elif self.config.data.task_type == TaskType.QUESTION_ANSWERING:
                    # For QA, we typically track EM (Exact Match) and F1 score
                    # This would require post-processing with the tokenizer
                    start_pred = torch.argmax(start_logits, dim=-1)
                    end_pred = torch.argmax(end_logits, dim=-1)
                    # Simplified metric for training (just position accuracy)
                    start_correct = (
                        (start_pred == batch["start_positions"]).float().mean()
                    )
                    end_correct = (end_pred == batch["end_positions"]).float().mean()
                    avg_correct = (start_correct + end_correct) / 2
                    metrics_kwargs["accuracy"] = avg_correct.item()

        element.metrics.update(**metrics_kwargs)
        return loss.detach()

    def _step_element_vision(self, element, batch):
        x, y = batch
        x = x.to(self.device)
        y = y.to(self.device)
        out = element.model(x)
        loss = self.loss_fn(out, y)
        targs_perm = None  # depreceated, when using mixup/cutmix
        loss.backward()
        # TODO: gradclipping

        element.opt.step()
        if element.scheduler is not None:
            element.scheduler.step()

        # update metrics
        acc, topk = mixup_topk_accuracy(
            out.detach(), y.detach(), targs_perm, k=3, avg=True
        )
        element.metrics.update(acc.item(), topk.item(), None, loss.item(), n=x.shape[0])
        return loss.detach()

=======
>>>>>>> 7474bf82
    def _eval_vision(self, element, model_idx: int) -> Dict[str, float]:
        """Vision-specific evaluation logging"""
        element.model.eval()

        # Run test evaluation
        with torch.no_grad():
            test_res = self._test_vision(
                element.model, element.test_loader, element.test_iterator
            )
            log_dct = {
                f"model{model_idx}/test/accuracy": test_res["accuracy"],
                f"model{model_idx}/test/top_3_accuracy": test_res["top_3_accuracy"],
                f"model{model_idx}/test/cross_entropy": test_res["cross_entropy"],
            }

            self._handle_best_checkpoint(element, test_res["accuracy"])
        return log_dct

    def _eval_language(
        self, element: TrainingElement, model_idx: int
    ) -> Dict[str, float]:
        element.model.eval()
        """Language-specific evaluation logging"""
        # Base metrics all tasks have
        # Run test evaluation
        with torch.no_grad():
            test_res = self._test_language(
                element.model, element.test_loader, element.test_iterator
            )
            log_dct = {f"model{model_idx}/test/{k}": v for k, v in test_res.items()}

            # Use appropriate metric for best checkpoint
            best_metric = (
                test_res.get("accuracy")
                or test_res.get("f1")
                or -test_res.get("loss", float("inf"))
            )
            self._handle_best_checkpoint(element, best_metric)
        return log_dct

    def _handle_best_checkpoint(self, element, metric_value: float):
        """Handle saving of best checkpoint"""
        if metric_value > element.optimal_acc:
            element.optimal_acc = metric_value
            if self.config.trainer.save_best:
                self.logger.info("Saving best params at epoch %d", self.ep)
                element.save(self.steps_per_epoch, save_name="best.ckpt")

    @torch.no_grad()
    def _test_vision(self, model, loader, iterator: tqdm):
        """Vision-specific testing"""
        total_acc, total_topk, cross_entropy = (
            AverageMeter(),
            AverageMeter(),
            AverageMeter(),
        )

        iterator.reset()
        for ims, targs in loader:
            ims = ims.to(self.device)
            targs = targs.to(self.device)
            iterator.update()
            preds = model(ims)
            loss = self.test_loss_fn(preds, targs)

            cross_entropy.update(loss.item(), ims.shape[0])
            acc, topk = mixup_topk_accuracy(preds, targs, k=3, avg=True)
            total_acc.update(acc.item(), ims.shape[0])
            total_topk.update(topk.item(), ims.shape[0])

        res = {
            "cross_entropy": cross_entropy.get_avg(percentage=False),
            "accuracy": total_acc.get_avg(percentage=False),
            "top_3_accuracy": total_topk.get_avg(percentage=False),
        }
        iterator.set_postfix(res)
        iterator.refresh()
        return res

    @torch.no_grad()
    def _test_language(self, model, loader, iterator: tqdm):
        """Language-specific testing"""
        dataset = self.config.data.dataset_info

        # Initialize metrics dictionary with cross_entropy
        metrics = Metrics()

        iterator.reset()
        for batch in loader:
            batch = {
                k: v.to(self.device) if isinstance(v, torch.Tensor) else v
                for k, v in batch.items()
            }
            iterator.update()

            outputs = model(**batch)
            n = batch["input_ids"].shape[0]
            metrics_kwargs = {"n": n}
            # Always track loss
            metrics_kwargs["cross_entropy"] = outputs.loss.item()

            # Update dataset-specific metrics
            if dataset.metrics:
                if self.config.data.task_type == TaskType.REGRESSION:
                    predictions = outputs.logits
                else:
                    predictions = outputs.logits.argmax(1)

                metric_results = compute_metrics(
                    dataset.metrics,
                    predictions.detach(),
                    batch["labels"].detach(),
                )
                metrics_kwargs.update(metric_results)
            metrics.update(**metrics_kwargs)
        # Prepare results dict - only include metrics that were updated
        res = metrics.get_metrics(percentage=False)

        iterator.set_postfix(res)
        iterator.refresh()
        return res

    @torch.no_grad()
    def _test_language_old(self, model, loader, iterator: tqdm):
        """Language-specific testing"""
        model.eval()
        task_type = self.config.data.task_type
        metrics = {
            "cross_entropy": AverageMeter(),
            "accuracy": AverageMeter(),
            "f1": AverageMeter(),
            "em": AverageMeter(),
            "perplexity": AverageMeter(),
        }

        iterator.reset()
        for batch in loader:
            batch = {
                k: v.to(self.device) if isinstance(v, torch.Tensor) else v
                for k, v in batch.items()
            }
            iterator.update()

            outputs = model(**batch)
            n = batch["input_ids"].shape[0]

            # Update task-specific metrics
            if task_type in [
                TaskType.CLASSIFICATION,
                TaskType.NATURAL_LANGUAGE_INFERENCE,
            ]:
                preds = torch.argmax(outputs.logits, dim=-1)
                acc = (preds == batch["labels"]).float().mean()
                metrics["accuracy"].update(acc.item(), n)

            elif task_type == TaskType.QUESTION_ANSWERING:
                # Calculate EM and F1
                squad = SQuAD()
                # squad_res = squad(outputs, batch[])
                # metrics["em"].update(squad_res["exact_match"].item())
                # metrics["f1"].update(squad_res["exact_match"].item())

            elif task_type == TaskType.GENERATION:
                loss = outputs.loss
                perplexity = torch.exp(loss)
                metrics["perplexity"].update(perplexity.item(), n)

            # Always track loss
            metrics["cross_entropy"].update(outputs.loss.item(), n)

        # Prepare results dict
        res = {
            k: v.get_avg(percentage=False) for k, v in metrics.items() if v.count > 0
        }  # Only include metrics that were updated

        iterator.set_postfix(res)
        iterator.refresh()
        return res

    @torch.no_grad()
    def test(self, model, loader, iterator: tqdm):
        model.eval()
        # Choose evaluation function based on task
        if self.config.data.is_language_dataset():
            return self._test_language(model, loader, iterator)
        else:
            return self._test_vision(model, loader, iterator)<|MERGE_RESOLUTION|>--- conflicted
+++ resolved
@@ -226,155 +226,6 @@
         if self.config.logger.use_wandb:
             wandb.log(log_dct)
 
-<<<<<<< HEAD
-    def step_element(self, element, batch, i: int = 1) -> Dict[str, Any]:
-        element.model.train()
-        log_dct = {f"step/model{i}": element.curr_step}
-        element.train_iterator.update()
-        element.curr_step += 1
-        # Get learning rate
-        if element.scheduler is None:
-            lr = element.opt.param_groups[0]["lr"]
-        else:
-            lr = element.scheduler.get_last_lr()[-1]
-        log_dct[f"lr/model{i}"] = lr
-
-        if element.curr_step % self.config.trainer.gradient_accumulation_steps == 0:
-            element.opt.zero_grad()
-        if self.config.data.is_language_dataset():
-            self._step_element_language(element, batch)
-        else:
-            self._step_element_vision(element, batch)
-
-        return log_dct
-
-    def _step_element_language(self, element, batch):
-        # Pre-fetch next batch while computing current one
-        batch = {
-            k: v.to(self.device, non_blocking=True)
-            if isinstance(v, torch.Tensor)
-            else v
-            for k, v in batch.items()
-        }
-
-        # Forward pass depends on task type
-        if self.config.data.task_type == TaskType.GENERATION:
-            # Language modeling
-            outputs = element.model(**batch)
-            # loss = outputs.loss
-            loss = (
-                outputs.loss / self.config.trainer.gradient_accumulation_steps
-            )  # Scale loss
-
-        elif self.config.data.task_type in [
-            TaskType.CLASSIFICATION,
-            TaskType.NATURAL_LANGUAGE_INFERENCE,
-            TaskType.SEQUENCE_PAIR,
-        ]:
-            # Classification tasks
-            outputs = element.model(**batch)
-            # loss = outputs.loss
-            loss = (
-                outputs.loss / self.config.trainer.gradient_accumulation_steps
-            )  # Scale loss
-            logits = outputs.logits
-        elif self.config.data.task_type == TaskType.QUESTION_ANSWERING:
-            # Question answering
-            outputs = element.model(**batch)
-            # loss = outputs.loss
-            loss = (
-                outputs.loss / self.config.trainer.gradient_accumulation_steps
-            )  # Scale loss
-            start_logits = outputs.start_logits
-            end_logits = outputs.end_logits
-        elif self.config.data.task_type == TaskType.REGRESSION:
-            # Regression tasks (like STS-B)
-            outputs = element.model(**batch)
-            # loss = outputs.loss
-            loss = (
-                outputs.loss / self.config.trainer.gradient_accumulation_steps
-            )  # Scale loss
-            logits = outputs.logits.squeeze(
-                -1
-            )  # Remove last dimension since it's regression
-        else:
-            raise ValueError(f"Unsupported task type: {self.config.data.task_type}")
-
-        loss.backward()
-        if element.curr_step % self.config.trainer.gradient_accumulation_steps == 0:
-            if clip_val := self.config.trainer.opt.gradient_clip_val:
-                torch.nn.utils.clip_grad_norm_(element.model.parameters(), clip_val)
-            element.opt.step()
-            if element.scheduler is not None:
-                element.scheduler.step()
-
-        # Update metrics based on task
-        with torch.no_grad():
-            metrics_kwargs = {"cross_entropy": loss.item(), "n": len(batch)}
-            dataset = self.config.data.dataset_info
-            if dataset.metrics:
-                if self.config.data.task_type == TaskType.REGRESSION:
-                    predictions = outputs.logits
-                else:
-                    predictions = outputs.logits.argmax(1)
-                d = compute_metrics(
-                    dataset.metrics, predictions.detach(), batch["labels"].detach()
-                )
-                metrics_kwargs.update(d)
-            else:
-                if self.config.data.task_type == TaskType.GENERATION:
-                    perplexity = torch.exp(loss)
-                    metrics_kwargs["perplexity"] = perplexity.item()
-
-                elif self.config.data.task_type in [
-                    TaskType.CLASSIFICATION,
-                    TaskType.NATURAL_LANGUAGE_INFERENCE,
-                ]:
-                    acc, topk = mixup_topk_accuracy(
-                        logits.detach(), batch["labels"].detach(), None, k=3, avg=True
-                    )
-                    metrics_kwargs["total_acc"] = acc.item()
-                    metrics_kwargs["total_topk"] = topk.item()
-
-                elif self.config.data.task_type == TaskType.QUESTION_ANSWERING:
-                    # For QA, we typically track EM (Exact Match) and F1 score
-                    # This would require post-processing with the tokenizer
-                    start_pred = torch.argmax(start_logits, dim=-1)
-                    end_pred = torch.argmax(end_logits, dim=-1)
-                    # Simplified metric for training (just position accuracy)
-                    start_correct = (
-                        (start_pred == batch["start_positions"]).float().mean()
-                    )
-                    end_correct = (end_pred == batch["end_positions"]).float().mean()
-                    avg_correct = (start_correct + end_correct) / 2
-                    metrics_kwargs["accuracy"] = avg_correct.item()
-
-        element.metrics.update(**metrics_kwargs)
-        return loss.detach()
-
-    def _step_element_vision(self, element, batch):
-        x, y = batch
-        x = x.to(self.device)
-        y = y.to(self.device)
-        out = element.model(x)
-        loss = self.loss_fn(out, y)
-        targs_perm = None  # depreceated, when using mixup/cutmix
-        loss.backward()
-        # TODO: gradclipping
-
-        element.opt.step()
-        if element.scheduler is not None:
-            element.scheduler.step()
-
-        # update metrics
-        acc, topk = mixup_topk_accuracy(
-            out.detach(), y.detach(), targs_perm, k=3, avg=True
-        )
-        element.metrics.update(acc.item(), topk.item(), None, loss.item(), n=x.shape[0])
-        return loss.detach()
-
-=======
->>>>>>> 7474bf82
     def _eval_vision(self, element, model_idx: int) -> Dict[str, float]:
         """Vision-specific evaluation logging"""
         element.model.eval()
