--- conflicted
+++ resolved
@@ -119,30 +119,14 @@
             )
             log_dct.update(noise_stats)
             log_dct[f"step/model{ind}"] = el.curr_step
-<<<<<<< HEAD
             if has_batch_norm(el.model):
                 dl = self.get_train_loader(el.loader_seed, tokenizer=el.tokenizer)
                 repair(el.model, dl)
                 self.logger.info(
                     "Model has batch norm, passing training data once to eliminate variance collapse."
                 )
-            for num_data_points in [1]:
-                # for num_data_points in [1, 5, -1]:
-                dl = self.get_train_loader(el.loader_seed, tokenizer=el.tokenizer)
-                avg_grad_norm, grad_count = get_average_grad_norm(
-                    el.model, dl, num_datapoints=num_data_points
-                )
-                log_dct[
-                    self.wandb_registry.get_metric(
-                        f"grad_norm_{ind}_on_{num_data_points}"
-                    ).log_name
-                ] = avg_grad_norm
-                log_dct[
-                    self.wandb_registry.get_metric(f"grad_count_{ind}").log_name
-                ] = grad_count
-                del dl
-=======
-            #TODO probably want to move gradient metrics to end of epoch
+            # #TODO probably want to move gradient metrics to end of epoch
+            ## TODO: I think we want them here too, if grad norm is hight at the time of perturbance it could suggest that we are not in a basin and hence more instability
             # for num_data_points in [1, 5, -1]:
             #     dl = self.get_train_loader(el.loader_seed, tokenizer=el.tokenizer)
             #     avg_grad_norm, grad_count = get_average_grad_norm(
@@ -157,7 +141,6 @@
             #         self.wandb_registry.get_metric(f"grad_count_{ind}").log_name
             #     ] = grad_count
             #     del dl
->>>>>>> 3c816e47
             self.logger.info(
                 "Model %d perturbed at %i with %f scaling, absolute l2 %f.",
                 ind,
