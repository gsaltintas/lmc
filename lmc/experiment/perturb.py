--- conflicted
+++ resolved
@@ -1,33 +1,18 @@
 from dataclasses import dataclass, field
-<<<<<<< HEAD
 from typing import Dict
 
-=======
->>>>>>> c81209ed
 import torch
 from torch.nn.utils import parameters_to_vector
 from transformers import AutoTokenizer
 
-<<<<<<< HEAD
 import wandb
-from lmc.butterfly.butterfly import (get_average_grad_norm, get_batch_noise,
-                                     get_gaussian_noise, get_noise_l2,
-                                     normalize_noise, perturb_model)
-=======
-from lmc.butterfly.butterfly import sample_noise_and_perturb
->>>>>>> c81209ed
+from lmc.butterfly.butterfly import (get_average_grad_norm,
+                                     sample_noise_and_perturb)
 from lmc.experiment.train import TrainingRunner
 from lmc.experiment_config import PerturbedTrainer
 from lmc.utils.opt import get_lr, reset_base_lrs
-<<<<<<< HEAD
 from lmc.utils.setup_training import (TrainingElement, configure_lr_scheduler,
                                       setup_loader)
-=======
-from lmc.utils.setup_training import (
-    TrainingElement,
-    configure_lr_scheduler,
-)
->>>>>>> c81209ed
 from lmc.utils.step import Step
 
 
@@ -52,19 +37,6 @@
     @staticmethod
     def description():
         return "Train n model(s) with perturbations."
-<<<<<<< HEAD
-          
-
-    def setup(self) -> None:
-        super().setup()
-        if self.config.sample_noise_at == "init":
-            self.create_noise_dicts()
-            self.logger.info(
-                "Noise created for models %s at initialization.",
-                self.config.perturb_inds,
-            )
-=======
->>>>>>> c81209ed
 
     def on_train_start(self):
         super().on_train_start()
@@ -136,71 +108,26 @@
                         tokenizer=tokenizer
                     )
         
-    def create_noise_dicts(self):
-        self._noise_created = True
-        for ind, el in enumerate(self.training_elements, start=1):
-            if ind in self.config.perturb_inds:
-                if (
-                    self.config.perturb_mode == "batch"
-                ):  # TODO: here double check if the seed messes up somethings
-                    dl = self.get_train_loader(el.perturb_seed, el.tokenizer)
-                    self.noise_dct[ind] = get_batch_noise(
-                        el.model,
-                        dataloader=dl,
-                        noise_seed=el.perturb_seed,
-                        loss_fn=el.loss_fn,
-                        dont_perturb_patterns=self.config.dont_perturb_module_patterns
-                    )
-                    del dl
-                elif self.config.perturb_mode == "gaussian":
-                    self.noise_dct[ind] = get_gaussian_noise(
-                        el.model, noise_seed=el.perturb_seed, dont_perturb_patterns=self.config.dont_perturb_module_patterns
-                    )
-                if self.config.normalize_perturb:
-                    # normalize to self.config.perturb_scale
-                    self.noise_dct[ind] = normalize_noise(self.noise_dct[ind], self.config.perturb_scale)
-      
     def perturb_model(self, log_dct: dict):
         for ind, el in enumerate(self.training_elements, start=1):
             if ind not in self.config.perturb_inds:
                 continue
-<<<<<<< HEAD
-            if not self._noise_created:
-                self.create_noise_dicts()
-                self.logger.info(
-                    "Noise created for models %s at perturbance time.",
-                    self.config.perturb_inds,
-                )
-            perturb_scale = 1. if self.config.normalize_perturb else self.config.perturb_scale
-            perturb_model(el.model, self.noise_dct[ind], perturb_scale)
+            noise_stats = sample_noise_and_perturb(
+                self.config, el.model, el.perturb_seed, el.loss_fn
+            )
+            noise_stats = {f"static/noise/{ind}-{k}": v for k, v in noise_stats.items()}
+            log_dct = {**log_dct, **noise_stats}
             for num_data_points in [1, 5, -1]:
                 dl = self.get_train_loader(el.loader_seed, tokenizer=el.tokenizer)
                 avg_grad_norm, grad_count = get_average_grad_norm(el.model, dl, num_datapoints=num_data_points)
                 log_dct[self.wandb_registry.get_metric(f"grad_norm_{ind}_on_{num_data_points}").log_name] =  avg_grad_norm
                 log_dct[self.wandb_registry.get_metric(f"grad_count_{ind}").log_name] =  grad_count
                 del dl
-            noise_l2 = get_noise_l2(self.noise_dct[ind])
-            self.logger.info(
-                "Model %d perturbed with %f scaling, absolute l2 %f.",
-                ind,
-                perturb_scale,
-                noise_l2,
-            )
-            log_dct[self.wandb_registry.get_metric(f"noise_l2_{ind}").log_name] = noise_l2
-            log_dct[self.wandb_registry.get_metric(f"noise_l2_scaled_{ind}").log_name] = noise_l2 * (
-                perturb_scale**2
-=======
-            noise_stats = sample_noise_and_perturb(
-                self.config, el.model, el.perturb_seed, el.loss_fn
-            )
-            noise_stats = {f"static/noise/{ind}-{k}": v for k, v in noise_stats.items()}
-            log_dct = {**log_dct, **noise_stats}
             self.logger.info(
                 "Model %d perturbed with %f scaling, absolute l2 %f.",
                 ind,
                 self.config.perturb_scale,
                 log_dct[f"static/noise/{ind}-l2"],
->>>>>>> c81209ed
             )
             if self.config.same_steps_pperturb:
                 if self.global_step < 1:
