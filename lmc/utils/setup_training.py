--- conflicted
+++ resolved
@@ -24,11 +24,7 @@
 from lmc.models import MLP, ResNet
 from lmc.models.utils import count_parameters
 from lmc.utils.metrics import Metrics
-<<<<<<< HEAD
-from lmc.utils.seeds import seed_everything, seed_worker
-=======
 from lmc.utils.seeds import seed_everything, seed_worker, make_deterministic
->>>>>>> 817f7a7f
 
 logger = logging.getLogger("setup")
 
@@ -395,10 +391,6 @@
             
         if config.model_dir is not None:
             Path(config.model_dir).joinpath("wandb.txt").write_text(run.url)
-<<<<<<< HEAD
-   
-=======
->>>>>>> 817f7a7f
 
 def setup_experiment(config: Trainer) -> Tuple[TrainingElements, torch.device]:
     if config.seeds.deterministic:
@@ -427,7 +419,7 @@
 
         config.trainer.seed = seed
         model_dir_ = model_dir.joinpath(f"model{i}-seed_{seed}-ls_{loader_seed}")
-        seed_everything(seed, deterministic=config.seeds.deterministic)
+        seed_everything(seed)
         if hasattr(config, "resume_from") and (config.resume_from) and (config.resume_epoch > 0):
             ## TODO: do this, resume_epoch not implemented
             config.model.ckpt_path = model_dir_.joinpath("checkpoints", f"epoch_{config.resume_epoch}").with_suffix(
@@ -448,7 +440,7 @@
         steps_per_epoch = len(train_loader)
         max_steps = config.trainer.training_steps
         save_freq = config.trainer.save_freq
-        seed_everything(seed, deterministic=config.seeds.deterministic)
+        seed_everything(seed)
         opt = configure_optimizer(config, model)
         scheduler = configure_lr_scheduler(opt, max_steps.get_step(steps_per_epoch), config.trainer.opt.lr_scheduler, config.trainer.opt.warmup_ratio, {})
         if hasattr(config, "resume_from") and (config.resume_from) and (config.resume_epoch > 0):
@@ -479,13 +471,9 @@
             save_freq_step=save_freq,
             perturb_seed=perturb_seed
         ))
-<<<<<<< HEAD
     seed_everything(first_seed)
     if config.logger.use_tqdm:
         setup_iterators(training_elements, use_tqdm=True)
-=======
-    seed_everything(first_seed, deterministic=config.seeds.deterministic)
->>>>>>> 817f7a7f
     logger.info("Model setups complete, switching seed to %d, which is passed to the first model.", first_seed)
 
     return training_elements, device
