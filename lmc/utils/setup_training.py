--- conflicted
+++ resolved
@@ -24,11 +24,7 @@
 from lmc.models import MLP, ResNet
 from lmc.models.utils import count_parameters
 from lmc.utils.metrics import Metrics
-<<<<<<< HEAD
-from lmc.utils.seeds import seed_everything, seed_worker
-=======
 from lmc.utils.seeds import seed_everything, seed_worker, make_deterministic
->>>>>>> 817f7a7f
 
 logger = logging.getLogger("setup")
 
@@ -395,10 +391,6 @@
             
         if config.model_dir is not None:
             Path(config.model_dir).joinpath("wandb.txt").write_text(run.url)
-<<<<<<< HEAD
-   
-=======
->>>>>>> 817f7a7f
 
 def setup_experiment(config: Trainer) -> Tuple[TrainingElements, torch.device]:
     if config.seeds.deterministic:
@@ -479,13 +471,9 @@
             save_freq_step=save_freq,
             perturb_seed=perturb_seed
         ))
-<<<<<<< HEAD
     seed_everything(first_seed)
     if config.logger.use_tqdm:
         setup_iterators(training_elements, use_tqdm=True)
-=======
-    seed_everything(first_seed, deterministic=config.seeds.deterministic)
->>>>>>> 817f7a7f
     logger.info("Model setups complete, switching seed to %d, which is passed to the first model.", first_seed)
 
     return training_elements, device
