--- conflicted
+++ resolved
@@ -1,41 +1,36 @@
 import logging
-import re
 import math
 import os
+import re
 from datetime import datetime
 from pathlib import Path
 from shutil import rmtree
-from typing import List, Union, Callable, Dict, Optional, Tuple
+from typing import Callable, Dict, List, Optional, Tuple, Union
 
 import numpy as np
 import torch
+import torchvision.transforms as transforms
+from datasets import load_dataset
+from torch import nn, optim
 from torch.utils.data import DataLoader
-from torch import nn, optim
 from tqdm import tqdm
-import torchvision.transforms as transforms
-from transformers import (
-    AutoModelForCausalLM,
-    AutoModelForSequenceClassification,
-    AutoTokenizer,
-    DataCollatorForLanguageModeling,
-    DataCollatorWithPadding,
-    PreTrainedTokenizer,
-)
-from datasets import load_dataset
-
-from lmc.models.bert import Bert
-from lmc.models.t5 import T5
+from transformers import (AutoModelForCausalLM,
+                          AutoModelForSequenceClassification, AutoTokenizer,
+                          DataCollatorForLanguageModeling,
+                          DataCollatorWithPadding, PreTrainedTokenizer)
+
 import wandb
-
 from lmc.config import DataConfig
 from lmc.data.data_stats import DatasetRegistry, TaskType
 from lmc.experiment_config import Experiment, Trainer
 from lmc.models import MLP, ResNet
+from lmc.models.bert import Bert
+from lmc.models.t5 import T5
 from lmc.models.utils import count_parameters
 from lmc.utils.seeds import seed_everything, seed_worker
 from lmc.utils.step import Step
-from lmc.utils.training_element import TrainingElement, TrainingElements, Iterator
-
+from lmc.utils.training_element import (Iterator, TrainingElement,
+                                        TrainingElements)
 
 logger = logging.getLogger("setup")
 
@@ -150,18 +145,10 @@
         model = Bert(conf.model_name, output_dim=out)
     # Determine model type based on task
     elif config.data.dataset.startswith("glue"):
-<<<<<<< HEAD
         model = AutoModelForSequenceClassification.from_pretrained(
             conf.model_name,
             num_labels=out,
             cache_dir=str(config.data.path)
-=======
-        num_labels = (
-            1 if config.data.glue_task == "stsb" else len(set(config.data.labels))
-        )
-        model = AutoModelForSequenceClassification.from_pretrained(
-            conf.model_name, num_labels=num_labels, cache_dir=str(config.data.path)
->>>>>>> 680a2170
         )
     else:
         model = AutoModelForCausalLM.from_pretrained(
