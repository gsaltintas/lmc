--- conflicted
+++ resolved
@@ -27,11 +27,7 @@
 from lmc.models import MLP, ResNet
 from lmc.models.utils import count_parameters
 from lmc.utils.metrics import Metrics
-<<<<<<< HEAD
-from lmc.utils.seeds import make_deterministic, seed_everything, seed_worker
-=======
 from lmc.utils.seeds import seed_everything, seed_worker
->>>>>>> 708a74da
 from lmc.utils.step import Step
 
 logger = logging.getLogger("setup")
@@ -356,16 +352,6 @@
     """
     if not config.logger.log_dir.exists():
         raise FileNotFoundError(f"Must provide an existing log_dir ({config.logger.log_dir})")
-<<<<<<< HEAD
-    hashname = config.hashname
-    now = datetime.now()
-    formatted_date = now.strftime("%d-%m-%y-%H-%M-%f")
-    model_dir = Path(config.logger.log_dir, f"{hashname}-{formatted_date}")
-    model_dir.mkdir(exist_ok=True)
-    model_dir.joinpath("checkpoints").mkdir(exist_ok=True)
-    config.model_dir = model_dir
-    
-=======
     if config.model_dir is None:
         hashname = config.hashname
         now = datetime.now()
@@ -375,7 +361,6 @@
     config.model_dir.mkdir(exist_ok=True)
     config.model_dir.joinpath("checkpoints").mkdir(exist_ok=True)
 
->>>>>>> 708a74da
     # Save code as zip and config as yaml into the model directory.
     config.save(config.model_dir, zip_code_base=config.zip_and_save_source)
 
