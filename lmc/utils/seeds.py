--- conflicted
+++ resolved
@@ -61,18 +61,14 @@
             torch.cuda.set_rng_state_all(state_cuda)
 
 
-def seed_everything(seed: int, deterministic: bool) -> None:
+def seed_everything(seed: int) -> None:
     random.seed(seed)
     np.random.seed(seed)
     torch.manual_seed(seed)
     torch.cuda.manual_seed_all(seed)
-<<<<<<< HEAD
-    torch.backends.cudnn.deterministic = True
-=======
 
 
 def make_deterministic():
     # set env variable for use_deterministic_algorithms
     os.environ["CUBLAS_WORKSPACE_CONFIG"] = ":4096:8"
-    torch.use_deterministic_algorithms(True)
->>>>>>> 817f7a7f
+    torch.use_deterministic_algorithms(True)