--- conflicted
+++ resolved
@@ -185,17 +185,12 @@
             prefix + f"weighted/barrier_{split}": barrier,
             prefix + f"weighted/maxint_{split}": max_interpolated,
         }
-<<<<<<< HEAD
-    return d
-
-=======
     return {
         **barrier_from_df(results, ep, "train", "err", "lmc/"),
         **barrier_from_df(results, ep, "test", "ce", "lmc/"),
         **barrier_from_df(results, ep, "train", "err", "lmc/loss/"),
         **barrier_from_df(results, ep, "test", "ce", "lmc/loss/"),
     }
->>>>>>> bc8b7945
 
 
 @torch.no_grad()
