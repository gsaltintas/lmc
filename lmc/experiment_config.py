
import argparse
import hashlib
import os
import zipfile
from collections import defaultdict
from dataclasses import asdict, dataclass, field, fields, make_dataclass
from pathlib import Path
from typing import Any, Dict, Tuple, Type, Union, get_args, get_origin

import yaml
from rich.console import Console
from rich.table import Table

from .config import (USE_DEFAULT_FACTORY, Config, DataConfig, LoggerConfig,
                     ModelConfig, TrainerConfig, add_basic_args, maybe_get_arg)


def dataclass_from_dict(klass: Type, d: Dict[str, Any]) -> dataclass:
    """ recursively creates a dataclass from dictionary """
    try:
        fieldtypes = dict()#{f.name: f.type for f in fields(klass)}
        for f in fields(klass):
            typ = f.type
            if get_origin(typ) is Union:
                if type(None) in get_args(typ):
                    typ = get_args(typ)[0]
                else:
                    typ = f.default_factory()
            elif typ is USE_DEFAULT_FACTORY:
                typ = f.default_factory()
            fieldtypes[f.name] = typ
            # todo: here handle better, doesn't parse the correct one yet for opt, but does it correctly for model
            # if f.name == "trainer" or f.name.startswith("opt"):
            #     print("Hello", f.type)
                #todo: handle union

        return klass(**{f:dataclass_from_dict(fieldtypes[f],d[f]) for f in d})
    except:
        return d # Not a dataclass field
    

def zip_and_save_source(target_base_dir: Union[str, Path]) -> None:
    """Write cached config file contents to target directory. Create a summary.md under configs for easy description of the experiment. Creates a zip of the source code.

    Args:
        config (Config):
        target_base_dir (Union[str, Path]): Directory to safe the configurations

    """
    target_base_dir = Path(target_base_dir)
    if not target_base_dir.exists():
        raise NotADirectoryError("Target directory doesn't exist.")

    # Copy source folder contents over
    target_path = target_base_dir.joinpath("src.zip").absolute()
    source_path = Path(__file__).parents[1].absolute()

    filter_files = lambda x: x.suffix in [".py", ".ipynb", ".yaml", ".yml", ".sh"]
    exclude_dirs = [
        "build",
        "experiments",
        ".ipynb_checkpoints",
        "tmp",
        "data",
        "wandb",
        "results",
    ]
    filter_dirs = lambda path: not any(
        [x in Path(path).parents._parts for x in exclude_dirs]
    )

    with zipfile.ZipFile(target_path, "w", zipfile.ZIP_DEFLATED) as zip_file:
        for root, dirs, files in os.walk(source_path):
            if not filter_dirs(root):
                continue
            for file_or_dir in files + dirs:
                full_path = Path(root, file_or_dir)
                if full_path.is_file() and filter_files(full_path):
                    zip_file.write(
                        os.path.join(root, file_or_dir),
                        os.path.relpath(
                            os.path.join(root, file_or_dir),
                            os.path.join(source_path, os.path.pardir),
                        ),
                    )

@dataclass
class Seeds(Config):
    _name = "seeds"
    _description = "Collection of seeds used during the experiment"

def make_seeds_class() -> Type:
    n_models = maybe_get_arg("n_models")
    if n_models is None:
        n_models = 1
    n_models = int(n_models)
    fields_ = [(f"seed{i}", int, 42) for i in range(1, 1+n_models)]
    fields_ += [(f"_seed{i}", str, f"Seed used for training model {i}") for i in range(1, 1+n_models)]
    fields_ += [(f"loader_seed{i}", int, 42) for i in range(1, 1+n_models)]
    fields_ += [(f"_loader_seed{i}", str, f"Seed used for data randomness of model {i}") for i in range(1, 1+n_models)]
    cls_ = make_dataclass("Seeds", fields_, bases=(Seeds,))
    return cls_


@dataclass 
class Experiment:

    """The bundle of hyperparameters necessary for a particular kind of job. Contains many config objects.

    Each config object should be a field of this dataclass.
    """
    trainer: TrainerConfig = None
    model: ModelConfig = None
    data: DataConfig = None
    logger: LoggerConfig = None
    seeds: make_seeds_class() = field(init=True, default_factory=make_seeds_class)
    resume_from: str = None
    n_models: int = 1  
    model_dir: Path = None
<<<<<<< HEAD
    
=======

>>>>>>> 42d08a26
    _resume_from: str = "Pass the model_dir or wandb run (wandb:project/username/run_id) to continue training from, the following model dir must exist in the current file system."
    _name_prefix: str = field(init=False, default="")
    _subconfigs: Tuple[str] = ("trainer", "model", "data", "logger")
    _description: str = field(init=False, default="")

    @property
    def command(self) -> str:
        return maybe_get_arg("command", positional=True, position=0)
    
    def __post_init__(self):
        """The name under which experiments with these hyperparameters will be stored."""
        fields_dict = {f.name: getattr(self, f.name) for f in fields(self)}
        hparams_strs = [str(fields_dict[k]) for k in sorted(fields_dict) if isinstance(fields_dict[k], Config)]
        hash_str = hashlib.md5(';'.join(hparams_strs).encode('utf-8')).hexdigest()
        self.hashname = f'{self._name_prefix}_{hash_str}'
    
    @classmethod
    def add_args(cls, parser: argparse.ArgumentParser, defaults: 'Experiment' = None):
        add_basic_args(parser, cls, defaults, prefix=None, name=cls._name_prefix, description=cls._description, create_group=True)

    @classmethod
    def create_from_args(cls, args: argparse.Namespace) -> 'Experiment':
        confs = defaultdict()
        for field_ in fields(cls):
            if field_.name.startswith("_"):
                continue
            conf = field_.type

            if conf is USE_DEFAULT_FACTORY:
                conf = field_.default_factory()
            if isinstance(conf, type) and issubclass(conf, Config):
                conf_ = conf.create_from_args(args)
            else:
                conf_ = getattr(args, field_.name)
            confs[field_.name] = conf_

        # Create the desc.
        return cls(**confs)


    def save(self, output_dir: Union[Path, str], zip_code_base: bool = True) -> None:
        """ saves the configuration as a yaml file at output_dir """
        output_dir = Path(output_dir)
        output_dir.mkdir(exist_ok=True, parents=True)

        file_str = yaml.dump(asdict(self, dict_factory=lambda lst: dict([(key, val) for key, val in lst if not key.startswith("_")])))
        output_dir.joinpath("config.yaml").write_text(file_str, encoding="utf-8")

        if zip_code_base:
            zip_and_save_source(output_dir)


    @classmethod
    def load_from_file(cls, file_path: Union[Path, str]) -> 'Experiment':
        file_path = Path(file_path)
        assert file_path.exists()
        assert file_path.suffix in [".yaml", ".yml"]
        
        with open(file_path) as stream:
            dct = yaml.load(stream, Loader=yaml.Loader)
        # # Create the desc.
        return dataclass_from_dict(cls, dct)

    @property
    def display(self):
        console = Console()
        s = ""

        # Create a rich Table
        table = Table(title=self.__class__.__name__)

        # Add columns for the table
        table.add_column("Field", style="cyan", no_wrap=True)
        table.add_column("Value", style="magenta")

        # Add rows for each non-default field
        for field_ in fields(self):
            if field_.name.startswith("_"):
                continue
            typ = field_.type
            if isinstance(typ, type) and issubclass(typ, Config):
                s += "\n" + getattr(self, field_.name).display + "\n"
            else:
                value = getattr(self, field_.name)
                table.add_row(field_.name, str(value))

        # Capture the table as a string using Console's capture method
        with console.capture() as capture:
            console.print(table)
        return capture.get() + "\n\n" + s
    
    def wandb_dct(self):
        d = dict()
        for field_ in fields(self):
            if field_.name.startswith("_"):
                continue
            val = getattr(self, field_.name)
            if isinstance(field_.type, type) and issubclass(field_.type, Config):
                val = val.wandb_dct()
            d[field_.name] = val
        return d

@dataclass
class Trainer(Experiment):
    subconfigs = [TrainerConfig, DataConfig, ModelConfig]
    _name_prefix = "trainer"<|MERGE_RESOLUTION|>--- conflicted
+++ resolved
@@ -118,11 +118,6 @@
     resume_from: str = None
     n_models: int = 1  
     model_dir: Path = None
-<<<<<<< HEAD
-    
-=======
-
->>>>>>> 42d08a26
     _resume_from: str = "Pass the model_dir or wandb run (wandb:project/username/run_id) to continue training from, the following model dir must exist in the current file system."
     _name_prefix: str = field(init=False, default="")
     _subconfigs: Tuple[str] = ("trainer", "model", "data", "logger")
