import argparse
import hashlib
import os
import zipfile
from collections import defaultdict
from dataclasses import asdict, dataclass, field, fields, is_dataclass, make_dataclass
from pathlib import Path
from typing import (
    Any,
    Dict,
    List,
    Literal,
    Optional,
    Tuple,
    Type,
    Union,
    get_args,
    get_origin,
)

import yaml
from rich.console import Console
from rich.table import Table

from lmc.utils.step import Step
from lmc.utils.utils import flatten_dict

from .config import (
    USE_DEFAULT_FACTORY,
    Config,
    DataConfig,
    LMCConfig,
    LoggerConfig,
    ModelConfig,
    ModelConfig_,
    TrainerConfig,
    add_basic_args,
    make_model_config,
    maybe_get_arg,
)


def extract_candidate_keys(klass, d):
    """Recursively collect only the keys corresponding to `klass` (which may be a Union or Dataclass)."""
    if not isinstance(d, dict):
        return {}

    # If klass is a Union, accumulate keys from any matching candidate
    if get_origin(klass) is Union:
        merged = {}
        for candidate_type in get_args(klass):
            merged.update(extract_candidate_keys(candidate_type, d))
        return merged

    result = {}
    if is_dataclass(klass):
        for fld in fields(klass):
            if isinstance(fld.type, type) and issubclass(fld.type, Step):
                if fld.name in d:
                    result[fld.name] = d[fld.name]
            # If the field type is itself a Union or a dataclass, recurse
            elif get_origin(fld.type) is Union or is_dataclass(fld.type):
                result[fld.name] = extract_candidate_keys(fld.type, d)
            elif fld.name in d:
                result[fld.name] = d[fld.name]
    return result


def dataclass_from_dict(klass: Type[Any], d: dict[str, Any]) -> Any:
    """recursively populates a dataclass from a dictionary"""
    vals = {}
    n_models = d.get("n_models", 1)
    if n_models == 1 and hasattr(klass, "n_models"):
        n_models = getattr(klass, "n_models")
    model_name = d.get("model_name", "mlp/64x2")
    if model_name == "mlp/64x2" and hasattr(klass, "model_name"):
        model_name = getattr(klass, "model_name")

    for field_ in fields(klass):
        name, typ = field_.name, field_.type

        # Pull sub-dict if it exists, else gather relevant keys from the dict
        sub = d.get(name)
        if isinstance(typ, type) and issubclass(
            typ, Seeds
        ):  # and (sub is None or len(sub) == 0):
            typ = make_seeds_class(n_models)
        elif isinstance(typ, type) and issubclass(
            typ, PerturbSeeds
        ):  # and (sub is None or len(sub) == 0):
            typ = make_perturb_seeds_class(n_models)
        elif isinstance(typ, type) and issubclass(
            typ, ModelConfig_
        ):  # and (sub is None or len(sub) == 0):
            typ = make_model_config(model_name=model_name)

        # Check if the field type is a union
        if get_origin(typ) is Union and (
            sub is None or (isinstance(sub, dict) and len(sub) == 0)
        ):
            sub = extract_candidate_keys(typ, d)
        elif sub is not None and isinstance(typ, type) and issubclass(typ, Step):
            if isinstance(sub, dict):
                sub = Step(**sub)
            else:
                sub = Step(sub)
        elif (
            is_dataclass(typ)
            and issubclass(typ, (Experiment, Config))
            and (sub is None or len(sub) == 0)
        ):
            sub = extract_candidate_keys(typ, d)

        # Recursively build dataclass if needed
        if sub is None or (isinstance(sub, dict) and len(sub) == 0):
            continue
        elif get_origin(typ) is Union:
            if type(None) in get_args(typ):
                typ = get_args(typ)[0]
                vals[name] = sub
            else:
                typ = field_.default_factory(**sub)
                cls_ = dataclass_from_dict(typ, sub)
                vals[name] = cls_
        elif is_dataclass(typ) and isinstance(sub, dict):
            vals[name] = dataclass_from_dict(typ, sub)
        else:
            vals[name] = sub
    return klass(**vals)


def zip_and_save_source(target_base_dir: Union[str, Path]) -> None:
    """Write cached config file contents to target directory. Create a summary.md under configs for easy description of the experiment. Creates a zip of the source code.

    Args:
        config (Config):
        target_base_dir (Union[str, Path]): Directory to safe the configurations

    """
    target_base_dir = Path(target_base_dir)
    if not target_base_dir.exists():
        raise NotADirectoryError("Target directory doesn't exist.")

    # Copy source folder contents over
    target_path = target_base_dir.joinpath("src.zip").absolute()
    source_path = Path(__file__).parents[1].absolute()

    filter_files = lambda x: x.suffix in [".py", ".ipynb", ".yaml", ".yml", ".sh"]
    exclude_dirs = [
        "build",
        "experiments",
        ".ipynb_checkpoints",
        "tmp",
        "data",
        "wandb",
        "results",
    ]
    filter_dirs = lambda path: not any(
        [x in Path(path).parents._parts for x in exclude_dirs]
    )

    with zipfile.ZipFile(target_path, "w", zipfile.ZIP_DEFLATED) as zip_file:
        for root, dirs, files in os.walk(source_path):
            if not filter_dirs(root):
                continue
            for file_or_dir in files + dirs:
                full_path = Path(root, file_or_dir)
                if full_path.is_file() and filter_files(full_path):
                    zip_file.write(
                        os.path.join(root, file_or_dir),
                        os.path.relpath(
                            os.path.join(root, file_or_dir),
                            os.path.join(source_path, os.path.pardir),
                        ),
                    )


@dataclass
class Seeds(Config):
    _name = "seeds"
    _description = "Collection of seeds used during the experiment"


def make_seeds_class(n_models: int = None) -> Type:
    n_models = maybe_get_arg("n_models") if n_models is None else n_models
    if n_models is None:
        n_models = 1
    n_models = int(n_models)
    fields_ = [(f"seed{i}", int, 42) for i in range(1, 1 + n_models)]
    fields_ += [
        (f"_seed{i}", str, f"Seed used for training model {i}")
        for i in range(1, 1 + n_models)
    ]
    fields_ += [(f"loader_seed{i}", int, 42) for i in range(1, 1 + n_models)]
    fields_ += [
        (f"_loader_seed{i}", str, f"Seed used for data randomness of model {i}")
        for i in range(1, 1 + n_models)
    ]
    cls_ = make_dataclass("Seeds", fields_, bases=(Seeds,))
    return cls_


@dataclass(init=False)
class Experiment:
    """The bundle of hyperparameters necessary for a particular kind of job. Contains many config objects.

    Each config object should be a field of this dataclass.
    """

    trainer: TrainerConfig = None
    model: make_model_config() = field(
        init=True, default_factory=make_model_config
    )  # None
    data: DataConfig = None
    logger: LoggerConfig = None
    lmc: LMCConfig = None
    n_models: int = 1
    deterministic: bool = False
    zip_and_save_source: bool = True
    evaluate_ckpt1: str = None
    evaluate_ckpt2: str = None
    evaluate_ckpt3: str = None
    resume_from: Optional[str] = None
    resume_step: Optional[str] = "-1"
    log_to_same_experiment: Optional[bool] = False  # TODO doesn't work currently

    cka_n_train: int = 0
    cka_n_test: int = 0
    cka_include: str = ""
    cka_exclude: str = ""
    cka_strategy: Literal["last_element", "all", "pool"] = "last_element"
    _cka_strategy = "Determines how to handle sequence dimension, last_element: evaluates cka on the last element of the sequence, all: flattens over the sequence dim., pool: averages over the sequence dim."

    seeds: make_seeds_class() = field(init=False, default_factory=make_seeds_class)
    resume_from: str = None
    model_dir: Path = None

    _resume_from: str = "Pass the model_dir or wandb run (wandb:project/username/run_id) to continue training from, the following model dir must exist in the current file system."
    _log_to_same_experiment: str = (
        "If true (and use_wandb=True) continues logging to the same wandb run."
    )
    _name_prefix: str = field(init=True, default="")
    _subconfigs: Tuple[str] = ("trainer", "model", "data", "logger")
    _description: str = field(init=True, default="")
    _deterministic: str = "If true, make CUDA exactly deterministic."
    _evaluate_ckpt1: str = "Replaces model1 with pretrained checkpoints for evaluation only: a checkpoint must exist for every step in eval_freq or eval_specific_steps"
    _evaluate_ckpt2: str = "Replaces model2 with pretrained checkpoints for evaluation only: a checkpoint must exist for every step in eval_freq or eval_specific_steps"
    _evaluate_ckpt3: str = "Replaces model3 with pretrained checkpoints for evaluation only: a checkpoint must exist for every step in eval_freq or eval_specific_steps"
    _zip_and_save_source: str = "If true, copy code to output dir and zip compress"
    _resume_from: str = "Directory to load and resume checkpoint or wandb run by specifying wandb:ENTITY/PROJECT/PROJECT_ID"

    def __init__(self, *args, **kwargs):
        # Call Trainer's constructor so that 'model', 'data' etc. are set up
        self.trainer = kwargs.get("trainer") or dataclass_from_dict(
            TrainerConfig, kwargs
        )
        self.model = kwargs.get("model") or dataclass_from_dict(
            make_model_config(**kwargs), kwargs
        )
        self.data = kwargs.get("data") or dataclass_from_dict(DataConfig, kwargs)
        self.logger = kwargs.get("logger") or dataclass_from_dict(LoggerConfig, kwargs)
        self.lmc = kwargs.get("lmc") or dataclass_from_dict(LMCConfig, kwargs)
        self.n_models = kwargs.get("n_models", 1)
        self.model_dir = kwargs.get("model_dir", None)
        self.resume_from = kwargs.get("resume_from", None)
        self.resume_step = kwargs.get("resume_step", "-1")
        self.deterministic = kwargs.get("deterministic", False)
        self.zip_and_save_source = kwargs.get("zip_and_save_source", True)
        self.evaluate_ckpt1 = kwargs.get("evaluate_ckpt1", None)
        self.evaluate_ckpt2 = kwargs.get("evaluate_ckpt2", None)
        self.evaluate_ckpt3 = kwargs.get("evaluate_ckpt3", None)

        self.cka_n_train = kwargs.get("cka_n_train", 0)
        self.cka_n_test = kwargs.get("cka_n_test", 0)
        self.cka_include = kwargs.get("cka_include", "")
        self.cka_exclude = kwargs.get("cka_exclude", "")
        self.cka_strategy: Literal["last_element", "all", "pool"] = kwargs.get(
            "cka_strategy", "last_element"
        )
        # Dynamically build the Seeds class

        seeds_cls = make_seeds_class(self.n_models)
        seeds_kwargs = {k: kwargs.get(k) for k in seeds_cls.__annotations__}
        self.seeds = kwargs.get("seeds") or seeds_cls(**seeds_kwargs)
        self.__post_init__()

    @property
    def command(self) -> str:
        return maybe_get_arg("command", positional=True, position=0)

    def __post_init__(self):
        """The name under which experiments with these hyperparameters will be stored."""
        fields_dict = {f.name: getattr(self, f.name) for f in fields(self)}
        hparams_strs = [
            str(fields_dict[k])
            for k in sorted(fields_dict)
            if isinstance(fields_dict[k], Config)
        ]
        hash_str = hashlib.md5(";".join(hparams_strs).encode("utf-8")).hexdigest()
        self.hashname = f"{self._name_prefix}_{hash_str}"

    @classmethod
    def add_args(
        cls,
        parser: argparse.ArgumentParser,
        defaults: Union["Experiment", Dict[str, Any]] = None,
    ):
        add_basic_args(
            parser,
            cls,
            defaults,
            prefix=None,
            name=cls._name_prefix,
            description=cls._description,
            create_group=True,
        )

    @classmethod
    def create_from_args(cls, args: argparse.Namespace) -> "Experiment":
        confs = defaultdict()
        for field_ in fields(cls):
            if field_.name.startswith("_"):
                continue
            conf = field_.type
            if conf is USE_DEFAULT_FACTORY:
                conf = field_.default_factory()
            if isinstance(conf, type) and issubclass(conf, Config):
                conf_ = conf.create_from_args(args)
            else:
                conf_ = getattr(args, field_.name)
            confs[field_.name] = conf_

        # Create the desc.
        return cls(**confs)

    @classmethod
    def from_dict(cls, d: Dict[str, Any]) -> "Experiment":
        return dataclass_from_dict(cls, d)

    def save(self, output_dir: Union[Path, str], zip_code_base: bool = True) -> None:
        """saves the configuration as a yaml file at output_dir"""
        output_dir = Path(output_dir)
        output_dir.mkdir(exist_ok=True, parents=True)

        file_str = yaml.dump(
            asdict(
                self,
                dict_factory=lambda lst: dict(
                    [(key, val) for key, val in lst if not key.startswith("_")]
                ),
            )
        )
        output_dir.joinpath("config.yaml").write_text(file_str, encoding="utf-8")

        if zip_code_base:
            zip_and_save_source(output_dir)

    @classmethod
    def load_from_file(cls, file_path: Union[Path, str]) -> "Experiment":
        file_path = Path(file_path)
        assert file_path.exists()
        assert file_path.suffix in [".yaml", ".yml"]

        with open(file_path) as stream:
            dct = yaml.load(stream, Loader=yaml.Loader)

        # # Create the data class from loaded dict
        return dataclass_from_dict(cls, dct)

    @property
    def display(self) -> str:
        console = Console()
        s = ""

        # Create a rich Table
        table = Table(title=self.__class__.__name__)

        # Add columns for the table
        table.add_column("Field", style="cyan", no_wrap=True)
        table.add_column("Value", style="magenta")

        # Add rows for each non-default field
        for field_ in fields(self):
            if field_.name.startswith("_"):
                continue
            typ = field_.type
            if isinstance(typ, type) and issubclass(typ, (Experiment, Config)):
                s += "\n" + getattr(self, field_.name).display + "\n"
            else:
                value = getattr(self, field_.name)
                table.add_row(field_.name, str(value))

        # Capture the table as a string using Console's capture method
        with console.capture() as capture:
            console.print(table)
        return capture.get() + "\n\n" + s

    def wandb_dct(self):
        d = dict()
        for field_ in fields(self):
            if field_.name.startswith("_"):
                continue
            val = getattr(self, field_.name)
            if isinstance(field_.type, type) and issubclass(field_.type, Step):
                # for steps only log step int
                if "st" in val.value:
                    val = int(val.value.replace("st", ""))
                else:
                    val = val.value
            if isinstance(field_.type, type) and issubclass(field_.type, Config):
                val = val.wandb_dct()
            d[field_.name] = val
        return d


@dataclass(init=False)
class Trainer(Experiment):
    _name_prefix: str = "trainer"
    _description: str = "Run a training script."

    def __init__(self, *args, **kwargs):
        super().__init__(*args, **kwargs)


@dataclass(init=False)
class Finetuner(Trainer):
    _name_prefix: str = "finetuner"
    _description: str = "Run a finetuning script."

    # todo something wrong here
    frozen_layers: List[str] = field(init=True, default_factory=list)
    _frozen_layers: str = "List of frozen layers or regex patterns"

    def __init__(self, *args, **kwargs):
        self.frozen_layers = kwargs.get("frozen_layers", [])
        super().__init__(*args, **kwargs)


@dataclass
class PerturbSeeds(Config):
    _name = "perturb-seeds"
    _description = "Collection of seeds used during the perturbation of the models"


def make_perturb_seeds_class(n_models: int = None) -> Type:
    n_models = maybe_get_arg("n_models") if n_models is None else n_models
    if n_models is None:
        n_models = 1
    n_models = int(n_models)
    fields_ = [(f"perturb_seed{i}", int, None) for i in range(1, 1 + n_models)]
    fields_ += [
        (
            f"_perturb_seed{i}",
            str,
            f"Seed used for perturbing model {i}, defaults to none and uses the original randomness of the model setup.",
        )
        for i in range(1, 1 + n_models)
    ]
    cls_ = make_dataclass("PerturbSeeds", fields_, bases=(PerturbSeeds,))
    return cls_


@dataclass(init=False)
class PerturbedTrainer(Trainer):
    perturb_inds: List[int] = field(init=True, default_factory=lambda: [-1])
    perturb_step: Step
    perturb_mode: Literal["gaussian", "batch"] = "gaussian"
    perturb_scale: float = 0
    normalize_perturb: bool = False
    scale_to_init_if_normalized: bool = True
    same_steps_pperturb: bool = True
    rewind_lr: bool = False
    perturb_seeds: make_perturb_seeds_class() = field(
        default_factory=make_perturb_seeds_class, init=True
    )
    sample_noise_at: Literal["init", "perturb"] = (
        "perturb"  # TODO does nothing, always sample at perturb time, kept for backwards compatibility
    )
    dont_perturb_module_patterns: List[str] = field(
        init=True, default_factory=lambda: []
    )
    log_per_layer_l2: bool = False
    perturb_fraction: float = 1
    perturb_debug_dummy_run: bool = False
    perturb_use_dataloader1_to_step: int = 0
    perturb_use_dataloader1_from_step: int = -1

    _perturb_step: str = "Perturbation step either of the from Xst | X or Xep"
    _perturb_inds: str = "List of models to perturb"
    _perturb_mode: str = "Determines the perturbation mode,\n\tif gaussian, ϵ∼N(0,σ²)\n\tif batch, ϵ=∇L(x,y;θ₀), (x,y)∼D"
    _perturb_scale: str = "Scale to multiply the perturbation with"
    _normalize_perturb: str = (
        "If true, perturbation is normalized to have an l₂ norm of perturb_scale"
    )
    _same_steps_pperturb: str = (
        "If true, perturbed model is trained for 'training_steps' after perturbation"
    )
    _rewind_lr: str = "If true, learning rate is rewound back to the max learning rate"
    _sample_noise_at: str = "Sample noise at the given step, defaults to initialization"
    _name_prefix: str = "perturbed-trainer"
    _description: str = "Run a butterfly experiment."
    _dont_perturb_module_patterns: str = "List of regex patterns that match parameter names which should not be perturbed.\n If a parameter's name matches any pattern, it will receive zero noise instead of perturbation.\n Examples: ['.*\.bias$'] to skip bias terms, ['layer1\..*'] to skip layer1, ['.*\.norm2\..*'] for norm layers."

    def __init__(self, *args, **kwargs):
        self.perturb_inds = kwargs.get("perturb_inds", [-1])
        self.perturb_step = kwargs.get("perturb_step", 0)
        self.perturb_mode = kwargs.get("perturb_mode", "gaussian")
        self.perturb_scale = kwargs.get("perturb_scale", 0)
        self.normalize_perturb = kwargs.get("normalize_perturb", False)
        self.scale_to_init_if_normalized = kwargs.get(
            "scale_to_init_if_normalized", True
        )
        self.same_steps_pperturb = kwargs.get("same_steps_pperturb", True)
        self.log_per_layer_l2 = kwargs.get("log_per_layer_l2", False)
        self.rewind_lr = kwargs.get("rewind_lr", False)
        self.sample_noise_at = kwargs.get("sample_noise_at", "init")
        self.perturb_fraction = kwargs.get("perturb_fraction", 1)
        self.perturb_debug_dummy_run = kwargs.get("perturb_debug_dummy_run", False)
<<<<<<< HEAD
        self.perturb_use_dataloader1_to_step = kwargs.get(
            "perturb_use_dataloader1_to_step", 0
        )
=======
        self.perturb_use_dataloader1_to_step = kwargs.get("perturb_use_dataloader1_to_step", 0)
        self.perturb_use_dataloader1_from_step = kwargs.get("perturb_use_dataloader1_from_step", -1)
>>>>>>> e7a85711
        self.dont_perturb_module_patterns = kwargs.get(
            "dont_perturb_module_patterns", []
        )

        n_models = kwargs.get("n_models", 1)
        # Dynamically build the Seeds class
        seeds_cls = make_perturb_seeds_class(n_models)
        seeds_kwargs = {k: kwargs.get(k) for k in seeds_cls.__annotations__}
        self.perturb_seeds = kwargs.get("perturb_seeds") or seeds_cls(**seeds_kwargs)
        super().__init__(*args, **kwargs)
        self.__post_init__()

    def __post_init__(self):
        # Convert negative indexes to 1-based from the end
        for i, p in enumerate(self.perturb_inds):
            p = int(p)
            if p < 0:
                p = self.n_models + p + 1  # 1-based indexing
            self.perturb_inds[i] = p

        if isinstance(self.perturb_step, int):
            self.perturb_step = Step(f"{self.perturb_step}st")
        elif isinstance(self.perturb_step, str):
            self.perturb_step = Step(self.perturb_step)

        return super().__post_init__()<|MERGE_RESOLUTION|>--- conflicted
+++ resolved
@@ -516,14 +516,8 @@
         self.sample_noise_at = kwargs.get("sample_noise_at", "init")
         self.perturb_fraction = kwargs.get("perturb_fraction", 1)
         self.perturb_debug_dummy_run = kwargs.get("perturb_debug_dummy_run", False)
-<<<<<<< HEAD
-        self.perturb_use_dataloader1_to_step = kwargs.get(
-            "perturb_use_dataloader1_to_step", 0
-        )
-=======
         self.perturb_use_dataloader1_to_step = kwargs.get("perturb_use_dataloader1_to_step", 0)
         self.perturb_use_dataloader1_from_step = kwargs.get("perturb_use_dataloader1_from_step", -1)
->>>>>>> e7a85711
         self.dont_perturb_module_patterns = kwargs.get(
             "dont_perturb_module_patterns", []
         )
