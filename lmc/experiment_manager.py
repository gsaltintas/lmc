--- conflicted
+++ resolved
@@ -23,12 +23,8 @@
 from lmc.utils.metrics import report_results
 from lmc.utils.opt import get_lr, reset_base_lrs
 from lmc.utils.setup_training import (TrainingElement, TrainingElements,
-<<<<<<< HEAD
-                                      configure_lr_scheduler, setup_experiment)
-=======
                                       configure_lr_scheduler, setup_experiment,
                                       setup_loader)
->>>>>>> bc8b7945
 
 FORMAT = "%(name)s - %(levelname)s: %(message)s"
 
@@ -109,12 +105,9 @@
         self.max_epochs = self.training_elements.max_steps.get_epoch(
             self.steps_per_epoch
         )
-<<<<<<< HEAD
-=======
 
     def on_train_start(self):
         pass
->>>>>>> bc8b7945
 
     def on_epoch_start(self):
         pass
@@ -168,13 +161,8 @@
             ep,
             log_dct,
         )
-<<<<<<< HEAD
-        if self.config.n_models > 1:
-            check_lmc(self.training_elements, self.config, ep, log_dct, check_perms=True)
-=======
         if self.config.n_models > 1 and self.config.lmc.lmc_on_epoch_end:
             check_lmc(self.training_elements, self.config, ep, log_dct, check_perms=self.config.lmc.lmc_check_perms)
->>>>>>> bc8b7945
 
         if self.config.logger.use_wandb:
             wandb.log(log_dct)
@@ -226,16 +214,10 @@
                 if (
                     self.config.perturb_mode == "batch"
                 ):  # TODO: here double check if the seed messes up somethings
-<<<<<<< HEAD
-                    self.noise_dct[ind] = get_batch_noise(
-                        el.model,
-                        dataloader=el.train_loader,
-=======
                     dl = setup_loader(self.config.data, train=True, evaluate=False, loader_seed=el.perturb_seed)
                     self.noise_dct[ind] = get_batch_noise(
                         el.model,
                         dataloader=dl,
->>>>>>> bc8b7945
                         noise_seed=el.perturb_seed,
                         loss_fn=el.loss_fn,
                     )
@@ -252,8 +234,6 @@
                 "Noise created for models %s at initialization.",
                 self.config.perturb_inds,
             )
-<<<<<<< HEAD
-=======
     
     def on_train_start(self):
         super().on_train_start()
@@ -265,7 +245,6 @@
             wandb.log(log_dct)
     
         
->>>>>>> bc8b7945
 
     def reset_lr_schedule(
         self, element: TrainingElement, prev_max_steps: int = None
@@ -305,45 +284,6 @@
             reset_base_lrs(element.opt, current_lr, element.scheduler)
             # reset_base_lrs(element.opt, current_lr, element.scheduler)
 
-<<<<<<< HEAD
-    def perturb_model(self):
-        for ind, el in enumerate(self.training_elements, start=1):
-            if ind in self.config.perturb_inds:
-                if not self._noise_created:
-                    self.create_noise_dicts()
-                    self.logger.info(
-                        "Noise created for models %s at perturbance time.",
-                        self.config.perturb_inds,
-                    )
-
-                if self.config.perturb_mode == "batch":
-                    perturb_model(
-                        el.model, self.noise_dct[ind], self.config.perturb_scale
-                    )
-                elif self.config.perturb_mode == "gaussian":
-                    perturb_model(
-                        el.model, self.noise_dct[ind], self.config.perturb_scale
-                    )
-
-                self.logger.info(
-                    "Model %d perturbed with %f scaling.",
-                    ind,
-                    self.config.perturb_scale,
-                )
-                if self.config.same_steps_pperturb:
-                    if self.global_step < 1:
-                        return
-                    prev_max_steps = el.max_steps.get_step(self.steps_per_epoch)
-                    steps = prev_max_steps + self.config.perturb_step
-                    el.max_steps = Step(steps, self.steps_per_epoch)
-                    self.logger.info(
-                        "Model %d steps set to %d.",
-                        ind,
-                        steps,
-                    )
-                    self.reset_lr_schedule(el, prev_max_steps=prev_max_steps)
-                    self.logger.info("Model %d lr schedule reset.", ind)
-=======
     def perturb_model(self, log_dct: dict):
         for ind, el in enumerate(self.training_elements, start=1):
             if ind not in self.config.perturb_inds:
@@ -378,7 +318,6 @@
                 )
                 self.reset_lr_schedule(el, prev_max_steps=prev_max_steps)
                 self.logger.info("Model %d lr schedule reset.", ind)
->>>>>>> bc8b7945
 
     def run(self):
         self.setup()
@@ -388,26 +327,15 @@
         early_iter_ckpt_steps = train.get_early_iter_ckpt_steps(
             self.steps_per_epoch, n_ckpts=10
         )
-<<<<<<< HEAD
-        # [el.model.to(torch.float64) for el in self.training_elements]
-        ep: int = 1
-        if is_same_model(self.training_elements):
-            self.logger.info("Models are the same at initialization.")
-=======
         ep: int = 1
         if is_same_model(self.training_elements):
             self.logger.info("Models are the same at initialization.")
         self.on_train_start()
->>>>>>> bc8b7945
         while not self.training_finished(self.training_elements):
             ### train epoch
             log_dct = dict(epoch=ep)
             self.on_epoch_start()
             self.training_elements.on_epoch_start()
-<<<<<<< HEAD
-            # import code; code.interact(local=locals()|globals())
-=======
->>>>>>> bc8b7945
             train_loaders = [iter(el.train_loader) for el in self.training_elements]
             for batch_ind, batches in enumerate(zip(*train_loaders)):
                 if self.global_step >= self.training_elements.max_steps.get_step(
@@ -415,30 +343,16 @@
                 ):
                     break
                 if self.global_step == self.config.perturb_step:
-<<<<<<< HEAD
-                    self.perturb_model()
-                self.global_step += 1
-                # for element_ind, element in enumerate(self.training_elements):
-=======
                     self.perturb_model(log_dct=log_dct)
                 self.global_step += 1
->>>>>>> bc8b7945
                 for element_ind, (x, y) in enumerate(batches):
                     element = self.training_elements[element_ind]
                     if element.curr_step >= element.max_steps.get_step(
                         self.steps_per_epoch
                     ):
-<<<<<<< HEAD
-                        break
-                    element.train_iterator.update()
-
-
-                    # something wrong here, train errors come the same but test diff, models change why
-=======
                         continue
                     element.train_iterator.update()
 
->>>>>>> bc8b7945
                     loss = train.step_element(
                         self.config,
                         element,
@@ -451,31 +365,6 @@
                         early_iter_ckpt_steps,
                         i=element_ind + 1,
                     )
-<<<<<<< HEAD
-                    # print(loss)
-                # print(is_same_model(self.training_elements))
-            # import code; code.interact(local=locals()|globals())
-            self.on_epoch_end(ep, log_dct)
-            ep += 1
-
-
-# # check the loaders return the same batch
-# for batch_ind, batches in enumerate(zip(*train_loaders)):
-#     prev_x, prev_y = None, None
-#     for element_ind, (x, y) in enumerate(batches):
-#         if prev_x is not None:
-#             print(batch_ind, torch.allclose(prev_x, x))
-#             # print(torch.allclose(prev_y, y))
-#         else:
-#             prev_x, prev_y = x, y
-
-
-def on_epoch_end(self, ep: int, log_dct: dict):
-    # TODO: add lmc stats
-
-    super().on_epoch_end(ep, log_dct)
-
-=======
             self.on_epoch_end(ep, log_dct)
             ep += 1
         self.on_train_end(ep)
@@ -483,7 +372,6 @@
 
     def on_epoch_end(self, ep: int, log_dct: dict):
         super().on_epoch_end(ep, log_dct)
->>>>>>> bc8b7945
 
     def on_train_end(self, ep: int):
         log_dct = dict(epoch=ep)
