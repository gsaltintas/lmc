--- conflicted
+++ resolved
@@ -2,11 +2,7 @@
 import math
 import re
 from copy import deepcopy
-<<<<<<< HEAD
-from typing import Dict, List, Optional, Tuple
-=======
-from typing import Dict, List, Optional, Tuple, Union
->>>>>>> c81209ed
+from typing import Dict, List, Optional, OrderedDict, Tuple, Union
 
 import torch
 from torch import nn
@@ -122,10 +118,6 @@
             grad = torch.zeros_like(param)
         else:
             noise[name] = grad.clone()
-<<<<<<< HEAD
-
-=======
->>>>>>> c81209ed
     model.zero_grad()
     return noise
 
@@ -184,7 +176,25 @@
     return model
 
 
-<<<<<<< HEAD
+def get_l2(noise: Union[Dict[str, torch.Tensor], torch.Tensor]) -> float:
+    if isinstance(noise, dict):
+        noise = parameters_to_vector(noise.values())
+    return torch.linalg.norm(noise)
+
+
+def get_all_init_l2s(model) -> Tuple[float, Dict[str, float]]:
+    """Return standard deviation of specified layers at init,
+    i.e. the expected L2 norm of the parameters minus their mean at init"""
+    init_l2s = {}
+    total_sqsum = 0
+    stds = model.get_init_stds(include_constant_params=False)
+    for k, v in model.named_parameters():
+        sqsum = stds[k]**2 * v.nelement()
+        init_l2s[k] = sqsum**0.5
+        total_sqsum += sqsum
+    return total_sqsum**0.5, init_l2s
+
+
 def get_average_grad_norm(
     model: "BaseModel", 
     dataloader: DataLoader, 
@@ -272,30 +282,6 @@
     model.zero_grad()
     return avg_grad_norm, param_count
 
-def normalize_noise(noise_dct: OrderedDict[str, torch.Tensor], l2: float):
-    """ Normalize the noise dict to have a total l2 length """
-    total_norm = torch.linalg.norm(parameters_to_vector(noise_dct.values()))
-    norm_factor = l2 / total_norm
-=======
-def get_l2(noise: Union[Dict[str, torch.Tensor], torch.Tensor]) -> float:
-    if isinstance(noise, dict):
-        noise = parameters_to_vector(noise.values())
-    return torch.linalg.norm(noise)
-
-
-def get_all_init_l2s(model) -> Tuple[float, Dict[str, float]]:
-    """Return standard deviation of specified layers at init,
-    i.e. the expected L2 norm of the parameters minus their mean at init"""
-    init_l2s = {}
-    total_sqsum = 0
-    stds = model.get_init_stds(include_constant_params=False)
-    for k, v in model.named_parameters():
-        sqsum = stds[k]**2 * v.nelement()
-        init_l2s[k] = sqsum**0.5
-        total_sqsum += sqsum
-    return total_sqsum**0.5, init_l2s
-
-
 def scale_noise(
     noise_dct: Dict[str, torch.Tensor], model, scale: float, normalize: bool, scale_to_init_if_normalized: bool
 ):
@@ -314,7 +300,6 @@
         scale /= actual_norm
         if scale_to_init_if_normalized:
             scale *= expected_l2
->>>>>>> c81209ed
     for name, n in noise_dct.items():
         noise_dct[name] = n * scale
     # log l2 and per-layer l2 of scaled noise
