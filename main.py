import argparse
import logging
import sys
from typing import Type

from lmc.config import maybe_get_arg
from lmc.experiment.base import ExperimentManager
from lmc.experiment.finetune import FinetuningRunner
from lmc.experiment.perturb import PerturbedTrainingRunner
<<<<<<< HEAD
from lmc.experiment.train import TrainingRunner
from lmc.utils.setup_training import cleanup
=======
from lmc.experiment.logreg import ActiveLearningLogisticRegressionSearch

>>>>>>> b3773af7

logger = logging.getLogger("")


managers = dict(
    train=TrainingRunner,
    perturb=PerturbedTrainingRunner,
<<<<<<< HEAD
    finetune=FinetuningRunner,
=======
    logreg=ActiveLearningLogisticRegressionSearch,
>>>>>>> b3773af7
)


def get_experiment(manager_name: str) -> Type[ExperimentManager]:
    if manager_name not in managers:
        raise ValueError("No such runner: {}".format(manager_name))
    else:
        return managers[manager_name]


if __name__ == "__main__":
    helptext = "Choose a command to run:"
    for name, manager in managers.items():
        helptext += "\n    * {} {} [...] => {}".format(
            sys.argv[0], name, manager.description
        )
    helptext += "\n" + "=" * 82

    manager_name = maybe_get_arg("subcommand", positional=True, position=0)
    config_file = maybe_get_arg("config_file")
    if manager_name not in managers:
        print(helptext)
        sys.exit(1)

    # Add the arguments for that command.
    experiment_class = get_experiment(manager_name)

    if config_file is None:
        usage = "main.py {} [...] => {}".format(
            manager_name, experiment_class.description
        )
        usage += "\n" + "=" * 82 + "\n"
        parser = argparse.ArgumentParser(usage=usage, conflict_handler="resolve")
        parser.add_argument("subcommand")
        # Add arguments for the various managers.
        experiment_class.add_args(parser)

        args = parser.parse_args()
        experiment_manager = experiment_class.create_from_args(args)
    else:
        experiment_manager = experiment_class.create_from_file(config_file)

    experiment_manager.run_experiment()<|MERGE_RESOLUTION|>--- conflicted
+++ resolved
@@ -6,14 +6,10 @@
 from lmc.config import maybe_get_arg
 from lmc.experiment.base import ExperimentManager
 from lmc.experiment.finetune import FinetuningRunner
+from lmc.experiment.logreg import ActiveLearningLogisticRegressionSearch
 from lmc.experiment.perturb import PerturbedTrainingRunner
-<<<<<<< HEAD
 from lmc.experiment.train import TrainingRunner
 from lmc.utils.setup_training import cleanup
-=======
-from lmc.experiment.logreg import ActiveLearningLogisticRegressionSearch
-
->>>>>>> b3773af7
 
 logger = logging.getLogger("")
 
@@ -21,11 +17,8 @@
 managers = dict(
     train=TrainingRunner,
     perturb=PerturbedTrainingRunner,
-<<<<<<< HEAD
     finetune=FinetuningRunner,
-=======
     logreg=ActiveLearningLogisticRegressionSearch,
->>>>>>> b3773af7
 )
 
 
